# TODO: Move to the MPIStateArrays
# {{{ MPI Buffer handling
fillsendbuf!(h, d, b::MPIStateArray, e) = fillsendbuf!(h, d, b.Q, e)
transferrecvbuf!(h, d, b::MPIStateArray, e) = transferrecvbuf!(h, d, b.Q, e)

function fillsendbuf!(host_sendbuf, device_sendbuf::Array, buf::Array, sendelems)
  host_sendbuf[:, :, :] .= buf[:, :, sendelems]
end

function transferrecvbuf!(device_recvbuf::Array, host_recvbuf, buf::Array,
                          nrealelem)
  buf[:, :, nrealelem+1:end] .= host_recvbuf[:, :, :]
end
# }}}


# TODO 2 dimensions convert z to the vertical coordinate 
# {{{ Volume Gradient for 2-D
function volumegrad!(::Val{2}, ::Val{N}, ::Val{nmoist}, ::Val{ntrace},
                     grad::Array, Q, vgeo, gravity, D,
                     elems) where {N, nmoist, ntrace}
  dim = 2
  DFloat = eltype(Q)

  nvar = _nstate + nmoist + ntrace
  ngrad = _nstategrad + 3nmoist
    
  Nq = N + 1

  nelem = size(Q)[end]

  Q = reshape(Q, Nq, Nq, nvar, nelem)
  grad = reshape(grad, Nq, Nq, ngrad, nelem)
  vgeo = reshape(vgeo, Nq, Nq, size(vgeo,2), nelem)

  s_q = s_ρ = Array{DFloat}(undef, Nq, Nq)
  s_u = Array{DFloat}(undef, Nq, Nq)
  s_v = Array{DFloat}(undef, Nq, Nq)
  s_T = Array{DFloat}(undef, Nq, Nq)
  s_θ = Array{DFloat}(undef, Nq, Nq)
  
  #Initialise q_m vector of moist variables
  #Requires at least 3 elements for q_t, q_liq, q_ice
  q_m = zeros(DFloat, max(3, nmoist))
    
  @inbounds for e in elems
    for j = 1:Nq, i = 1:Nq
      U, V = Q[i, j, _U, e], Q[i, j, _V, e]
      ρ, E = Q[i, j, _ρ, e], Q[i, j, _E, e]
      y = vgeo[i,j,_y,e]

      E_int = E - (U^2 + V^2)/(2*ρ) - ρ * gravity * y
      
      # Get specific humidity quantities from state vector
      # per unit mass conversion required for sat_adjust only
      for m = 1:nmoist
          s = _nstate + m 
          q_m[m]  = Q[i, j, s, e] / ρ  
      end
      # Saturation temperature to obtain temperature assuming thermodynamic equilibrium 
      T = saturation_adjustment(E_int/ρ, ρ, q_m[1])
       
      # TODO: Possibility of carrying q_liq and q_ice through state vector to include non-equilibrium thermodynamics (?)
      q_liq, q_ice = phase_partitioning_eq(T, ρ, q_m[1])
      q_m[2] = q_liq
      q_m[3] = q_ice

      P = air_pressure(T, ρ, q_m[1], q_m[2], q_m[3])
      for m = 1:nmoist
        s = _nstate+ m 
	Q[i,j,s,e] = ρ * q_m[m]
      end
  
      #P  =    air_pressure(T, ρ, q_m[1], q_m[2], q_m[3])
      θv = virtual_pottemp(T, P, q_m[1], q_m[2], q_m[3])
              
      s_ρ[i, j] = ρ
      s_u[i, j] = U/ρ
      s_v[i, j] = V/ρ
      s_T[i, j] = T
      s_θ[i, j] = θv
    end

    for j = 1:Nq, i = 1:Nq
      ρξ = ρη  = zero(DFloat)
      uξ = uη  = zero(DFloat)
      vξ = vη  = zero(DFloat)
      Tξ = Tη  = zero(DFloat)
      θξ =  θη = zero(DFloat)

      for n = 1:Nq
        ρξ += D[i, n] * s_ρ[n, j]
        ρη += D[j, n] * s_ρ[i, n]

        uξ += D[i, n] * s_u[n, j]
        uη += D[j, n] * s_u[i, n]

        vξ += D[i, n] * s_v[n, j]
        vη += D[j, n] * s_v[i, n]

        Tξ += D[i, n] * s_T[n, j]
        Tη += D[j, n] * s_T[i, n]
          
        θξ += D[i, n] * s_θ[n, j]
        θη += D[j, n] * s_θ[i, n]
      end

      ξx, ξy = vgeo[i,j,_ξx,e], vgeo[i,j,_ξy,e]
      ηx, ηy = vgeo[i,j,_ηx,e], vgeo[i,j,_ηy,e]

      ρx = ξx*ρξ + ηx*ρη
      ρy = ξy*ρξ + ηy*ρη

      ux = ξx*uξ + ηx*uη
      uy = ξy*uξ + ηy*uη

      vx = ξx*vξ + ηx*vη
      vy = ξy*vξ + ηy*vη

      Tx = ξx*Tξ + ηx*Tη
      Ty = ξy*Tξ + ηy*Tη

      θx = ξx*θξ + ηx*θη
      θy = ξy*θξ + ηy*θη
        
      grad[i, j, _ρx, e] = ρx
      grad[i, j, _ρy, e] = ρy
      grad[i, j, _ρz, e] = zero(DFloat)

      grad[i, j, _ux, e] = ux
      grad[i, j, _uy, e] = uy
      grad[i, j, _uz, e] = zero(DFloat)

      grad[i, j, _vx, e] = vx
      grad[i, j, _vy, e] = vy
      grad[i, j, _vz, e] = zero(DFloat)

      grad[i, j, _wx, e] = zero(DFloat)
      grad[i, j, _wy, e] = zero(DFloat)
      grad[i, j, _wz, e] = zero(DFloat)

      grad[i, j, _Tx, e] = Tx
      grad[i, j, _Ty, e] = Ty
      grad[i, j, _Tz, e] = zero(DFloat)
        
      grad[i, j, _θx, e] = θx
      grad[i, j, _θy, e] = θy
      grad[i, j, _θz, e] = zero(DFloat)
    end

    # loop over moist variables
    for m = 1:nmoist
      s = _nstate + m
      sout = _nstategrad + 3*(m-1)

      for j = 1:Nq, i = 1:Nq
        s_q[i, j] =  Q[i, j, s, e]
      end

      for j = 1:Nq, i = 1:Nq
        qξ = qη = zero(DFloat)

        for n = 1:Nq
          qξ += D[i, n] * s_q[n, j]
          qη += D[j, n] * s_q[i, n]
        end

        ξx, ξy = vgeo[i, j, _ξx, e], vgeo[i, j, _ξy, e]
        ηx, ηy = vgeo[i, j, _ηx, e], vgeo[i, j, _ηy, e]

        qx = ξx*qξ + ηx*qη
        qy = ξy*qξ + ηy*qη

        grad[i, j, sout + 1, e] = qx
        grad[i, j, sout + 2, e] = qy
        grad[i, j, sout + 3, e] = zero(DFloat)
      end
    end
  end
end
# }}}

# {{{ Volume Gradient for 3-D
function volumegrad!(::Val{3}, ::Val{N}, ::Val{nmoist}, ::Val{ntrace},
                     grad::Array, Q, vgeo, gravity, D,
                     elems) where {N, nmoist, ntrace}
  dim = 3
  DFloat = eltype(Q)

  nvar = _nstate + nmoist + ntrace
  ngrad = _nstategrad + 3nmoist

  Nq = N + 1

  nelem = size(Q)[end]

  Q = reshape(Q, Nq, Nq, Nq, nvar, nelem)
  grad = reshape(grad, Nq, Nq, Nq, ngrad, nelem)
  vgeo = reshape(vgeo, Nq, Nq, Nq, size(vgeo,2), nelem)

  s_q = s_ρ = Array{DFloat}(undef, Nq, Nq, Nq)
  s_u = Array{DFloat}(undef, Nq, Nq, Nq)
  s_v = Array{DFloat}(undef, Nq, Nq, Nq)
  s_w = Array{DFloat}(undef, Nq, Nq, Nq)
  s_T = Array{DFloat}(undef, Nq, Nq, Nq)
  s_θ = Array{DFloat}(undef, Nq, Nq, Nq)

  q_m = zeros(DFloat, max(3, nmoist))

  @inbounds for e in elems
    for k = 1:Nq, j = 1:Nq, i = 1:Nq
      U, V, W = Q[i, j, k, _U, e], Q[i, j, k, _V, e], Q[i, j, k, _W, e]
      ρ, E = Q[i, j, k, _ρ, e], Q[i, j, k, _E, e]
      z = vgeo[i, j, k, _z, e]
      E_int = E - (U^2 + V^2 + W^2)/(2*ρ) - ρ * gravity * z  
      
      for m = 1:nmoist
         s = _nstate + m 
         q_m[m] = Q[i, j, k, s, e] / ρ
      end    
      # Saturation temperature to obtain temperature assuming thermodynamic equilibrium 
      T = saturation_adjustment(E_int/ρ, ρ, q_m[1])
        
      # TODO: Possibility of carrying q_liq and q_ice through state vector to include non-equilibrium thermodynamics
      q_liq, q_ice = phase_partitioning_eq(T, ρ, q_m[1])
      q_m[2] = q_liq
      q_m[3] = q_ice

      for m = 1:nmoist
        s = _nstate+ m 
	Q[i,j,k,s,e] = ρ * q_m[m]
      end
      P  =    air_pressure(T, ρ, q_m[1], q_liq, q_ice)
      θv = virtual_pottemp(T, P, q_m[1], q_liq, q_ice)

      s_ρ[i, j, k] = ρ
      s_u[i, j, k] = U/ρ
      s_v[i, j, k] = V/ρ
      s_w[i, j, k] = W/ρ
      s_T[i, j, k] = T
      s_θ[i, j, k] = θv
    end

    for k = 1:Nq, j = 1:Nq, i = 1:Nq
      ρξ = ρη = ρζ = zero(DFloat)
      uξ = uη = uζ = zero(DFloat)
      vξ = vη = vζ = zero(DFloat)
      wξ = wη = wζ = zero(DFloat)
      Tξ = Tη = Tζ = zero(DFloat)
      θξ = θη = θζ = zero(DFloat)

      for n = 1:Nq
        ρξ += D[i, n] * s_ρ[n, j, k]
        ρη += D[j, n] * s_ρ[i, n, k]
        ρζ += D[k, n] * s_ρ[i, j, n]

        uξ += D[i, n] * s_u[n, j, k]
        uη += D[j, n] * s_u[i, n, k]
        uζ += D[k, n] * s_u[i, j, n]

        vξ += D[i, n] * s_v[n, j, k]
        vη += D[j, n] * s_v[i, n, k]
        vζ += D[k, n] * s_v[i, j, n]

        wξ += D[i, n] * s_w[n, j, k]
        wη += D[j, n] * s_w[i, n, k]
        wζ += D[k, n] * s_w[i, j, n]

        Tξ += D[i, n] * s_T[n, j, k]
        Tη += D[j, n] * s_T[i, n, k]
        Tζ += D[k, n] * s_T[i, j, n]

          
        θξ += D[i, n] * s_θ[n, j, k]
        θη += D[j, n] * s_θ[i, n, k]
        θζ += D[k, n] * s_θ[i, j, n]
      end

      ξx, ξy, ξz = vgeo[i,j,k,_ξx,e], vgeo[i,j,k,_ξy,e], vgeo[i,j,k,_ξz,e]
      ηx, ηy, ηz = vgeo[i,j,k,_ηx,e], vgeo[i,j,k,_ηy,e], vgeo[i,j,k,_ηz,e]
      ζx, ζy, ζz = vgeo[i,j,k,_ζx,e], vgeo[i,j,k,_ζy,e], vgeo[i,j,k,_ζz,e]

      ρx = ξx*ρξ + ηx*ρη + ζx*ρζ
      ρy = ξy*ρξ + ηy*ρη + ζy*ρζ
      ρz = ξz*ρξ + ηz*ρη + ζz*ρζ

      ux = ξx*uξ + ηx*uη + ζx*uζ
      uy = ξy*uξ + ηy*uη + ζy*uζ
      uz = ξz*uξ + ηz*uη + ζz*uζ

      vx = ξx*vξ + ηx*vη + ζx*vζ
      vy = ξy*vξ + ηy*vη + ζy*vζ
      vz = ξz*vξ + ηz*vη + ζz*vζ

      wx = ξx*wξ + ηx*wη + ζx*wζ
      wy = ξy*wξ + ηy*wη + ζy*wζ
      wz = ξz*wξ + ηz*wη + ζz*wζ

      Tx = ξx*Tξ + ηx*Tη + ζx*Tζ
      Ty = ξy*Tξ + ηy*Tη + ζy*Tζ
      Tz = ξz*Tξ + ηz*Tη + ζz*Tζ

      θx = ξx*θξ + ηx*θη + ζx*θζ
      θy = ξy*θξ + ηy*θη + ζy*θζ
      θz = ξz*θξ + ηz*θη + ζz*θζ

      grad[i, j, k, _ρx, e] = ρx
      grad[i, j, k, _ρy, e] = ρy
      grad[i, j, k, _ρz, e] = ρz

      grad[i, j, k, _ux, e] = ux
      grad[i, j, k, _uy, e] = uy
      grad[i, j, k, _uz, e] = uz

      grad[i, j, k, _vx, e] = vx
      grad[i, j, k, _vy, e] = vy
      grad[i, j, k, _vz, e] = vz

      grad[i, j, k, _wx, e] = wx
      grad[i, j, k, _wy, e] = wy
      grad[i, j, k, _wz, e] = wz

      grad[i, j, k, _Tx, e] = Tx
      grad[i, j, k, _Ty, e] = Ty
      grad[i, j, k, _Tz, e] = Tz

      grad[i, j, k, _θx, e] = θx
      grad[i, j, k, _θy, e] = θy
      grad[i, j, k, _θz, e] = θz
    end

    # loop over moist variables
    for m = 1:nmoist
      s = _nstate + m
      sout = _nstategrad + 3*(m-1)

      for k = 1:Nq, j = 1:Nq, i = 1:Nq
        s_q[i, j, k] =  Q[i, j, k, s, e]
      end

      for k = 1:Nq, j = 1:Nq, i = 1:Nq
        qξ = qη = qζ = zero(DFloat)

        for n = 1:Nq
          qξ += D[i, n] * s_q[n, j, k]
          qη += D[j, n] * s_q[i, n, k]
          qζ += D[k, n] * s_q[i, j, n]
        end

        ξx, ξy, ξz = vgeo[i,j,k,_ξx,e], vgeo[i,j,k,_ξy,e], vgeo[i,j,k,_ξz,e]
        ηx, ηy, ηz = vgeo[i,j,k,_ηx,e], vgeo[i,j,k,_ηy,e], vgeo[i,j,k,_ηz,e]
        ζx, ζy, ζz = vgeo[i,j,k,_ζx,e], vgeo[i,j,k,_ζy,e], vgeo[i,j,k,_ζz,e]

        qx = ξx*qξ + ηx*qη + ζx*qζ
        qy = ξy*qξ + ηy*qη + ζy*qζ
        qz = ξz*qξ + ηz*qη + ζz*qζ

        grad[i, j, k, sout + 1, e] = qx
        grad[i, j, k, sout + 2, e] = qy
        grad[i, j, k, sout + 3, e] = qz
      end
    end
  end
end
# }}}

# {{{ Face Gradient (all dimensions)
function facegrad!(::Val{dim}, ::Val{N}, ::Val{nmoist}, ::Val{ntrace},
                   grad::Array, Q, vgeo, sgeo, gravity, elems, vmapM,
                   vmapP, elemtobndy) where {N, dim, nmoist, ntrace}
  DFloat = eltype(Q)

  if dim == 1
    Np = (N+1)
    Nfp = 1
    nface = 2
  elseif dim == 2
    Np = (N+1) * (N+1)
    Nfp = (N+1)
    nface = 4
  elseif dim == 3
    Np = (N+1) * (N+1) * (N+1)
    Nfp = (N+1) * (N+1)
    nface = 6
  end

  q_mM = zeros(DFloat, max(3, nmoist))
  q_mP = zeros(DFloat, max(3, nmoist))

  @inbounds for e in elems
    for f = 1:nface
      for n = 1:Nfp
        (nxM, nyM, nzM, sMJ, vMJI) = sgeo[:, n, f, e]
        idM, idP = vmapM[n, f, e], vmapP[n, f, e]

        eM, eP = e, ((idP - 1) ÷ Np) + 1
        vidM, vidP = ((idM - 1) % Np) + 1,  ((idP - 1) % Np) + 1

        ρM = Q[vidM, _ρ, eM]
        UM = Q[vidM, _U, eM]
        VM = Q[vidM, _V, eM]
        WM = Q[vidM, _W, eM]
        EM = Q[vidM, _E, eM]
        yorzM = (dim == 2) ? vgeo[vidM, _y, eM] : vgeo[vidM, _z, eM]

        E_intM = EM - (UM^2 + VM^2+ WM^2)/(2*ρM) - ρM * gravity * yorzM
        
	for m = 1:nmoist
            s = _nstate + m 
            q_mM[m] = Q[vidM, s, eM] / ρM 
        end

        uM=UM/ρM
        vM=VM/ρM
        wM=WM/ρM
        
        # Saturation Adjustment
        TM             = saturation_adjustment(E_intM/ρM, ρM, q_mM[1])
        q_liqM, q_iceM = phase_partitioning_eq(TM, ρM, q_mM[1])
        PM             = air_pressure(TM, ρM, q_mM[1], q_liqM, q_iceM)
          
        bc = elemtobndy[f, e]

        if bc == 0
          ρP = Q[vidP, _ρ, eP]
          UP = Q[vidP, _U, eP]
          VP = Q[vidP, _V, eP]
          WP = Q[vidP, _W, eP]
          EP = Q[vidP, _E, eP]
          yorzP = (dim == 2) ? vgeo[vidP, _y, eP] : vgeo[vidP, _z, eP]

          for m = 1:nmoist
              s = _nstate + m
              q_mP[m] = Q[vidP, s, eP] / ρP
           end
          
          E_intP = EP - (UP^2 + VP^2+ WP^2)/(2*ρP) - ρP * gravity * yorzP
          
          # Saturation Adjustment
          TP = saturation_adjustment(E_intP/ρP, ρP, q_mP[1])
          q_liqP, q_iceP = phase_partitioning_eq(TP, ρP, q_mP[1])
          PP = air_pressure(TP, ρP, q_mP[1], q_liqP, q_iceP)
          uP = UP/ρP
          vP = VP/ρP
          wP = WP/ρP
 
        elseif bc == 1
        
          UnM = nxM * UM + nyM * VM + nzM * WM
          UP = UM - 2 * UnM * nxM
          VP = VM - 2 * UnM * nyM
          WP = WM - 2 * UnM * nzM
          ρP = ρM
          EP = EM
          PP = PM
          uP = UP/ρP
          vP = VP/ρP
          wP = WP/ρP
          TP = TM
        
        else
          error("Invalid boundary conditions $bc on face $f of element $e")
        
        end

        fluxρS = (ρP - ρM)/2
        fluxuS = (uP - uM)/2
        fluxvS = (vP - vM)/2
        fluxwS = (wP - wM)/2
        fluxTS = (TP - TM)/2

        grad[vidM, _ρx, eM] += vMJI*sMJ*nxM*fluxρS
        grad[vidM, _ρy, eM] += vMJI*sMJ*nyM*fluxρS
        grad[vidM, _ρz, eM] += vMJI*sMJ*nzM*fluxρS
        grad[vidM, _ux, eM] += vMJI*sMJ*nxM*fluxuS
        grad[vidM, _uy, eM] += vMJI*sMJ*nyM*fluxuS
        grad[vidM, _uz, eM] += vMJI*sMJ*nzM*fluxuS
        grad[vidM, _vx, eM] += vMJI*sMJ*nxM*fluxvS
        grad[vidM, _vy, eM] += vMJI*sMJ*nyM*fluxvS
        grad[vidM, _vz, eM] += vMJI*sMJ*nzM*fluxvS
        grad[vidM, _wx, eM] += vMJI*sMJ*nxM*fluxwS
        grad[vidM, _wy, eM] += vMJI*sMJ*nyM*fluxwS
        grad[vidM, _wz, eM] += vMJI*sMJ*nzM*fluxwS
        grad[vidM, _Tx, eM] += vMJI*sMJ*nxM*fluxTS
        grad[vidM, _Ty, eM] += vMJI*sMJ*nyM*fluxTS
        grad[vidM, _Tz, eM] += vMJI*sMJ*nzM*fluxTS

        # loop over moist variables
        for m = 1:nmoist
          s = _nstate + m
          ss = _nstategrad + 3*(m-1)
          qM, qP = Q[vidM, s, eM], Q[vidP, s, eP]

          fluxqS = (qP - qM)/2

          grad[vidM, ss+1, eM] += vMJI*sMJ*nxM*fluxqS
          grad[vidM, ss+2, eM] += vMJI*sMJ*nyM*fluxqS
          grad[vidM, ss+3, eM] += vMJI*sMJ*nzM*fluxqS
        end
      end
    end
  end
end
# }}}

# {{{ Volume RHS for 2-D
function volumerhs!(::Val{2}, ::Val{N}, ::Val{nmoist}, ::Val{ntrace},
                    rhs::Array, Q, grad, vgeo, gravity, viscosity, D,
                    elems) where {N, nmoist, ntrace}
  DFloat = eltype(Q)
  nvar   = _nstate + nmoist + ntrace
  ngrad  = _nstategrad + 3nmoist
  dim    = 2

  Nq = N + 1

  nelem = size(Q)[end]

  Q    = reshape(Q, Nq, Nq, nvar, nelem)
  grad = reshape(grad, Nq, Nq, ngrad, nelem)
  rhs  = reshape(rhs, Nq, Nq, nvar, nelem)
  vgeo = reshape(vgeo, Nq, Nq, _nvgeo, nelem)

  s_F = Array{DFloat}(undef, Nq, Nq, _nstate)
  s_G = Array{DFloat}(undef, Nq, Nq, _nstate)
  l_u = Array{DFloat}(undef, Nq, Nq)
  l_v = Array{DFloat}(undef, Nq, Nq)

  q_m = zeros(DFloat, max(3, nmoist))
  ymax = maximum(vgeo[:,:,_y,:])
  xmax = maximum(vgeo[:,:,_x,:])

  @inbounds for e in elems

    delta  = Grids.compute_anisotropic_grid_factor(dim, Nq, vgeo, e)
    delta2 = delta*delta
    
    for j = 1:Nq, i = 1:Nq
      MJ     = vgeo[i, j, _MJ, e]
      ξx, ξy = vgeo[i,j,_ξx,e], vgeo[i,j,_ξy,e]
      ηx, ηy = vgeo[i,j,_ηx,e], vgeo[i,j,_ηy,e]
      y      = vgeo[i,j,_y,e]
      x      = vgeo[i,j,_x,e]
      U, V = Q[i, j, _U, e], Q[i, j, _V, e]
      ρ, E = Q[i, j, _ρ, e], Q[i, j, _E, e]
      E_int = E - (U^2 + V^2)/(2*ρ) - ρ * gravity * y

      for m = 1:nmoist
          s = _nstate + m 
          q_m[m] = Q[i, j, s, e] / ρ
      end
     
      # Returns temperature after saturation adjustment 
      # Required for phase-partitioning to find q_liq, q_ice
      T            = saturation_adjustment(E_int/ρ, ρ, q_m[1])
      q_liq, q_ice = phase_partitioning_eq(T,       ρ, q_m[1])
      q_m[2]       = q_liq
      q_m[3]       = q_ice
#        if(q_liq > 0)
#            @show(" YES IT IS CLOUDY!!!!!")
#        end
      P            =    air_pressure(T, ρ, q_m[1], q_m[2], q_m[3])
      θv           = virtual_pottemp(T, P, q_m[1], q_m[2], q_m[3])
      #Update rho, E after saturation adjustment
      #ρ            =     air_density(T, P, q_m[1], q_m[2], q_m[3])
      #E_int        = internal_energy(T,    q_m[1], q_m[2], q_m[3])
      #E            = E_int + (U^2 + V^2)/(2*ρ) + ρ * gravity * y
      #Q[i,j,_ρ,e]  = ρ 
      #Q[i,j,_E,e]  = E
      
      for m = 1:nmoist
        s = _nstate+ m 
	Q[i,j,s,e] = ρ * q_m[m]
      end
      
      ρx, ρy     = grad[i,j,_ρx,e], grad[i,j,_ρy,e]
      ux, uy, uz = grad[i,j,_ux,e], grad[i,j,_uy,e], 0.0
      vx, vy, vz = grad[i,j,_vx,e], grad[i,j,_vy,e], 0.0
      wx, wy, wz =             0.0,             0.0, 0.0
      Tx, Ty     = grad[i,j,_Tx,e], grad[i,j,_Ty,e], 0.0
      θvx, θvy   = grad[i,j,_θx,e], grad[i,j,_θy,e], 0.0
      
      #---------------------------------------------------------
      # BUILD magnitude of strain tensor 
      # Sij = (d(ui)/d(xj) + d(uj)/d(xi))*0.5, i=1,2,3; j=1,2,3
      #---------------------------------------------------------
      S11 = ux; S12 = (uy + vx)*0.5; S13 = (uz + wx)*0.5;
                S22 = vy;            S23 = (vz + wy)*0.5;
                                     S33 = wz;

      # |Sij| = sqrt(2*Sij*Sij)     
      SijSij = S11*S11 + S12*S12 + S13*S13 + 
               S12*S12 + S22*S22 + S23*S23 + 
               S13*S13 + S23*S23 + S33*S33      
      modSij = sqrt(2.0*SijSij)

      #Richardson number:
      Ri = (grav/θv)*θvy/(2*modSij + 1.0e-12) #NOTICE: REPLACE with Rim in saturated conditions
      
      #Smagorinsky eddy viscosities:
      auxr = max(0.0, 1.0 - Ri/prandtl)
      Km = Cs*Cs*delta2*modSij*sqrt(auxr)
      Kh = 3*Km                 #3.0 comes from KW 1978 paper
      
        
      ρinv = 1 / ρ

      ldivu = λ_stokes*(ux + vy)
      u = ρinv*U
      v = ρinv*V

      vfluxρ_x = 0*ρx
      vfluxρ_y = 0*ρy

      vfluxU_x = 2*ux + ldivu
      vfluxU_y = uy + vx

      vfluxV_x = vx + uy
      vfluxV_y = 2*vy + ldivu

      vfluxE_x = u*(2*ux + ldivu) + v*(uy + vx) + k_μ*Tx
      vfluxE_y = u*(vx + uy) + v*(2*vy + ldivu) + k_μ*Ty

      fluxρ_x = U            - viscosity*vfluxρ_x
      fluxU_x = u * U + P    - viscosity*vfluxU_x
      fluxV_x = u * V        - viscosity*vfluxV_x
      fluxE_x = u * (E + P)  - viscosity*vfluxE_x

      fluxρ_y = V            - viscosity*vfluxρ_y
      fluxU_y = v * U        - viscosity*vfluxU_y
      fluxV_y = v * V + P    - viscosity*vfluxV_y
      fluxE_y = v * (E + P)  - viscosity*vfluxE_y
 
      s_F[i, j, _ρ] = MJ * (ξx * fluxρ_x + ξy * fluxρ_y)
      s_F[i, j, _U] = MJ * (ξx * fluxU_x + ξy * fluxU_y)
      s_F[i, j, _V] = MJ * (ξx * fluxV_x + ξy * fluxV_y)
      s_F[i, j, _W] = 0
      s_F[i, j, _E] = MJ * (ξx * fluxE_x + ξy * fluxE_y)

      s_G[i, j, _ρ] = MJ * (ηx * fluxρ_x + ηy * fluxρ_y)
      s_G[i, j, _U] = MJ * (ηx * fluxU_x + ηy * fluxU_y)
      s_G[i, j, _V] = MJ * (ηx * fluxV_x + ηy * fluxV_y)
      s_G[i, j, _W] = 0
      s_G[i, j, _E] = MJ * (ηx * fluxE_x + ηy * fluxE_y)

    
      # buoyancy term
      rhs[i, j, _V, e] -= ρ * gravity
      
      # ------------------------------------
      # Begin implementation of sponge layer
      # Linear, via Durran and Klemp (1983)
      # Note that the functional form is modified 
      # to a sin^4 function instead of the cosines 
      # proposed by D & K 
      # ------------------------------------
<<<<<<< HEAD
      # Define Sponge Boundaries
      ymax = maximum(vgeo[:,:,_y,:])
      xmax = maximum(vgeo[:,:,_x,:])
      xsponge = 0.85 * xmax
      ysponge = 0.85 * ymax
      xspongel = 0.15 * xmax
      yspongel = 0.15 * ymax
      # Damping coefficient
      α = 1.00
      if (y > ysponge)
        rhs[i, j, _U, e] -= ρ * α * sin(π/2 * (y-ysponge)/(ymax-ysponge))^4 * U
        rhs[i, j, _V, e] -= ρ * α * sin(π/2 * (y-ysponge)/(ymax-ysponge))^4 * V
      elseif (y < yspongel)
        rhs[i, j, _U, e] -= ρ * α * sin(π/2 * (yspongel-y)/(yspongel))^4 * U
        rhs[i, j, _V, e] -= ρ * α * sin(π/2 * (yspongel-y)/(yspongel))^4 * V
      elseif (x > xsponge)
        rhs[i, j, _U, e] -= ρ * α * sin(π/2 * (x-xsponge)/(xmax-xsponge))^4 * U
        rhs[i, j, _V, e] -= ρ * α * sin(π/2 * (x-xsponge)/(xmax-xsponge))^4 * V
      elseif (x < xspongel)
        rhs[i, j, _U, e] -= ρ * α * sin(π/2 * (xspongel-x)/(xspongel))^4 * U
        rhs[i, j, _V, e] -= ρ * α * sin(π/2 * (xspongel-x)/(xspongel))^4 * V
      end

=======
      
      # Define Sponge Boundaries
      # FIXME: sponge function needs cleanup
      # FIXME: currently assumes positive domain (i,e domain minimum is (0,0))
      xsponge = 0.85 * xmax
      ysponge = 0.85 * ymax 
      xspongel = 0.15 * xmax
      # Damping coefficient
      α = 1.00 
      if (y > ysponge)
        rhs[i, j, _U, e] -= ρ * α * sinpi(1/2 * (y-ysponge)/(ymax-ysponge))^4 * U 
        rhs[i, j, _V, e] -= ρ * α * sinpi(1/2 * (y-ysponge)/(ymax-ysponge))^4 * V
      elseif (x > xsponge)
        rhs[i, j, _U, e] -= ρ * α * sinpi(1/2 * (x-xsponge)/(xmax-xsponge))^4 * U 
        rhs[i, j, _V, e] -= ρ * α * sinpi(1/2 * (x-xsponge)/(xmax-xsponge))^4 * V
      elseif (x < xspongel)
        rhs[i, j, _U, e] -= ρ * α * sinpi(1/2 * (xspongel-x)/(xspongel))^4 * U 
        rhs[i, j, _V, e] -= ρ * α * sinpi(1/2 * (xspongel-x)/(xspongel))^4 * V
      end
      # SMARRAS changes FIXME: delete after successful squall-test 
      #ymax = maximum(vgeo[:,:,_y,:])
      #ysponge = 0.9 * ymax 
      # Damping coefficient
      #ct = 2.0
      #ctop = ct * sin(π/2 * (y-ysponge)/(ymax-ysponge))^4
      #beta = 1.0 - (1.0 - ctop) #*(1.0-csidexl)*(1.0-csidexr)*(1.0-csideyl)*(1.0-csideyr)
      #beta = min(beta, 1.0)
      #alpha = beta #1.0 - beta
        
      #rhs[i, j, _U, e] -= ρ * alpha * U
      #rhs[i, j, _V, e] -= ρ * alpha * V
      
>>>>>>> 8564babf
      # ---------------------------
      # End implementation of sponge layer
      # ---------------------------
      
      # Store velocity
      l_u[i, j], l_v[i, j] = u, v
    
    end

    # loop of ξ-grid lines
    for s = 1:_nstate, j = 1:Nq, i = 1:Nq
      MJI = vgeo[i, j, _MJI, e]
      for n = 1:Nq
        rhs[i, j, s, e] += MJI * D[n, i] * s_F[n, j, s]
      end
    end
    # loop of η-grid lines
    for s = 1:_nstate, j = 1:Nq, i = 1:Nq
      MJI = vgeo[i, j, _MJI, e]
      for n = 1:Nq
        rhs[i, j, s, e] += MJI * D[n, j] * s_G[i, n, s]
      end
    end

    # loop over moist variables
    # FIXME: Currently just passive advection
    for m = 1:nmoist
      s = _nstate + m
      ss = _nstategrad + 3*(m-1)

      for j = 1:Nq, i = 1:Nq
        MJ = vgeo[i, j, _MJ, e]
        ξx, ξy = vgeo[i,j,_ξx,e], vgeo[i,j,_ξy,e]
        ηx, ηy = vgeo[i,j,_ηx,e], vgeo[i,j,_ηy,e]
        u, v = l_u[i, j], l_v[i, j]
        
        q = Q[i, j, s, e] 
        qx = grad[i, j, ss+1, e]
        qy = grad[i, j, ss+2, e]

        fx = u * q - viscosity*0*qx
        fy = v * q - viscosity*0*qy

        s_F[i, j, 1] = MJ * (ξx * fx + ξy * fy)
        s_G[i, j, 1] = MJ * (ηx * fx + ηy * fy)
      end
      for j = 1:Nq, i = 1:Nq
        MJI = vgeo[i, j, _MJI, e]
        for n = 1:Nq
          rhs[i, j, s, e] += MJI * D[n, i] * s_F[n, j, 1]
        end
      end
      for j = 1:Nq, i = 1:Nq
        MJI = vgeo[i, j, _MJI, e]
        for n = 1:Nq
          rhs[i, j, s, e] += MJI * D[n, j] * s_G[i, n, 1]
        end
      end
    end

    # loop over tracer variables
    for t = 1:ntrace
      s = _nstate + nmoist + t

      for j = 1:Nq, i = 1:Nq
        MJ = vgeo[i, j, _MJ, e]
        ξx, ξy = vgeo[i,j,_ξx,e], vgeo[i,j,_ξy,e]
        ηx, ηy = vgeo[i,j,_ηx,e], vgeo[i,j,_ηy,e]
        u, v = l_u[i, j], l_v[i, j]

        fx = u * Q[i, j, s, e]
        fy = v * Q[i, j, s, e]

        s_F[i, j, 1] = MJ * (ξx * fx + ξy * fy)
        s_G[i, j, 1] = MJ * (ηx * fx + ηy * fy)
      end
      for j = 1:Nq, i = 1:Nq
        MJI = vgeo[i, j, _MJI, e]
        for n = 1:Nq
          rhs[i, j, s, e] += MJI * D[n, i] * s_F[n, j, 1]
        end
      end
      for j = 1:Nq, i = 1:Nq
        MJI = vgeo[i, j, _MJI, e]
        for n = 1:Nq
          rhs[i, j, s, e] += MJI * D[n, j] * s_G[i, n, 1]
        end
      end
    end
  end
end
# }}}

# {{{ Volume RHS for 3-D
function volumerhs!(::Val{3}, ::Val{N}, ::Val{nmoist}, ::Val{ntrace},
                    rhs::Array, Q, grad, vgeo, gravity, viscosity, D,
                    elems) where {N, nmoist, ntrace}
  DFloat = eltype(Q)

  dim = 3
  nvar = _nstate + nmoist + ntrace
  ngrad = _nstategrad + 3nmoist

  Nq = N + 1

  nelem = size(Q)[end]

  Q = reshape(Q, Nq, Nq, Nq, nvar, nelem)
  grad = reshape(grad, Nq, Nq, Nq, ngrad, nelem)
  rhs = reshape(rhs, Nq, Nq, Nq, nvar, nelem)
  vgeo = reshape(vgeo, Nq, Nq, Nq, _nvgeo, nelem)

  s_F = Array{DFloat}(undef, Nq, Nq, Nq, _nstate)
  s_G = Array{DFloat}(undef, Nq, Nq, Nq, _nstate)
  s_H = Array{DFloat}(undef, Nq, Nq, Nq, _nstate)
  l_u = Array{DFloat}(undef, Nq, Nq, Nq)
  l_v = Array{DFloat}(undef, Nq, Nq, Nq)
  l_w = Array{DFloat}(undef, Nq, Nq, Nq)
  q_m = zeros(DFloat, max(3, nmoist))

  @inbounds for e in elems

    delta = Grids.compute_anisotropic_grid_factor(dim, Nq, vgeo, e)
    delta2 = delta*delta
      
    for k = 1:Nq, j = 1:Nq, i = 1:Nq
      MJ = vgeo[i, j, k, _MJ, e]
      MJI = vgeo[i, j, k, _MJI, e]
      ξx, ξy, ξz = vgeo[i,j,k,_ξx,e], vgeo[i,j,k,_ξy,e], vgeo[i,j,k,_ξz,e]
      ηx, ηy, ηz = vgeo[i,j,k,_ηx,e], vgeo[i,j,k,_ηy,e], vgeo[i,j,k,_ηz,e]
      ζx, ζy, ζz = vgeo[i,j,k,_ζx,e], vgeo[i,j,k,_ζy,e], vgeo[i,j,k,_ζz,e]
      z = vgeo[i,j,k,_z,e]

      U, V, W = Q[i, j, k, _U, e], Q[i, j, k, _V, e], Q[i, j, k, _W, e]
      ρ, E = Q[i, j, k, _ρ, e], Q[i, j, k, _E, e]

      E_int = E - (U^2 + V^2 + W^2)/(2*ρ) - ρ * gravity * z
      
      for m = 1:nmoist
          s = _nstate + m 
          q_m[m] = Q[i, j, k, s, e] / ρ
      end
      
      # Calculate temperpature after saturation adjustment
      # Required for phase partitioning to get q_liq, q_ice
      T = saturation_adjustment(E_int/ρ, ρ, q_m[1])
      
      q_liq, q_ice = phase_partitioning_eq(T, ρ, q_m[1])      
      q_m[2] = q_liq
      q_m[3] = q_ice
      P            =    air_pressure(T, ρ, q_m[1], q_liq, q_ice)
      θv           = virtual_pottemp(T, P, q_m[1], q_liq, q_ice)
    
      for m = 1:nmoist
        s = _nstate+ m 
	Q[i,j,k,s,e] = ρ * q_m[m]
      end
      
      ρx, ρy, ρz  = grad[i,j,k,_ρx,e], grad[i,j,k,_ρy,e], grad[i,j,k,_ρz,e]
      ux, uy, uz  = grad[i,j,k,_ux,e], grad[i,j,k,_uy,e], grad[i,j,k,_uz,e]
      vx, vy, vz  = grad[i,j,k,_vx,e], grad[i,j,k,_vy,e], grad[i,j,k,_vz,e]
      wx, wy, wz  = grad[i,j,k,_wx,e], grad[i,j,k,_wy,e], grad[i,j,k,_wz,e]
      Tx, Ty, Tz  = grad[i,j,k,_Tx,e], grad[i,j,k,_Ty,e], grad[i,j,k,_Tz,e]
      θvx,θvy,θvz = grad[i,j,k,_θx,e], grad[i,j,k,_θy,e], grad[i,j,k,_θz,e]

      #---------------------------------------------------------
      # BUILD magnitude of strain tensor 
      # Sij = (d(ui)/d(xj) + d(uj)/d(xi))*0.5, i=1,2,3; j=1,2,3
      #---------------------------------------------------------
      S11 = ux; S12 = (uy + vx)*0.5; S13 = (uz + wx)*0.5;
                S22 = vy;            S23 = (vz + wy)*0.5;
                                     S33 = wz;

      # |Sij| = sqrt(2*Sij*Sij)     
      SijSij = S11*S11 + S12*S12 + S13*S13 + 
               S12*S12 + S22*S22 + S23*S23 + 
               S13*S13 + S23*S23 + S33*S33      
      modSij = sqrt(2.0*SijSij)

      #Richardson number:
      Ri = (grav/θv)*θvz/(2*modSij + 1.0e-12) #NOTICE: REPLACE with Rim in saturated conditions
        
      #Smagorinsky eddy viscosities:
      auxr = max(0.0, 1.0 - Ri/prandtl)
      Km   = Cs*Cs*delta2*modSij*sqrt(auxr)
      Kh   = 3*Km                 #3.0 comes from KW 1978 paper

          
      ρinv = 1 / ρ

      ldivu = λ_stokes*(ux + vy + wz)
      u = ρinv*U
      v = ρinv*V
      w = ρinv*W

      vfluxρ_x = 0*ρx
      vfluxρ_y = 0*ρy
      vfluxρ_z = 0*ρz

      vfluxU_x = 2*ux + ldivu
      vfluxU_y = uy + vx
      vfluxU_z = uz + wx

      vfluxV_x = vx + uy
      vfluxV_y = 2*vy + ldivu
      vfluxV_z = vz + wy

      vfluxW_x = wx + uz
      vfluxW_y = wy + vz
      vfluxW_z = 2*wz + ldivu

      vfluxE_x = u*(2*ux + ldivu) + v*(uy + vx) + w*(uz + wx) + k_μ*Tx
      vfluxE_y = u*(vx + uy) + v*(2*vy + ldivu) + w*(vz + wy) + k_μ*Ty
      vfluxE_z = u*(wx + uz) + v*(wy + vz) + w*(2*wz + ldivu) + k_μ*Tz

      fluxρ_x = U           - viscosity*vfluxρ_x
      fluxU_x = u * U  + P  - viscosity*vfluxU_x
      fluxV_x = u * V       - viscosity*vfluxV_x
      fluxW_x = u * W       - viscosity*vfluxW_x
      fluxE_x = u * (E + P) - viscosity*vfluxE_x

      fluxρ_y = V           - viscosity*vfluxρ_y
      fluxU_y = v * U       - viscosity*vfluxU_y
      fluxV_y = v * V + P   - viscosity*vfluxV_y
      fluxW_y = v * W       - viscosity*vfluxW_y
      fluxE_y = v * (E + P) - viscosity*vfluxE_y

      fluxρ_z = W           - viscosity*vfluxρ_z
      fluxU_z = w * U       - viscosity*vfluxU_z
      fluxV_z = w * V       - viscosity*vfluxV_z
      fluxW_z = w * W + P   - viscosity*vfluxW_z
      fluxE_z = w * (E + P) - viscosity*vfluxE_z
      
      s_F[i, j, k, _ρ] = MJ * (ξx * fluxρ_x + ξy * fluxρ_y + ξz * fluxρ_z)
      s_F[i, j, k, _U] = MJ * (ξx * fluxU_x + ξy * fluxU_y + ξz * fluxU_z)
      s_F[i, j, k, _V] = MJ * (ξx * fluxV_x + ξy * fluxV_y + ξz * fluxV_z)
      s_F[i, j, k, _W] = MJ * (ξx * fluxW_x + ξy * fluxW_y + ξz * fluxW_z)
      s_F[i, j, k, _E] = MJ * (ξx * fluxE_x + ξy * fluxE_y + ξz * fluxE_z)

      s_G[i, j, k, _ρ] = MJ * (ηx * fluxρ_x + ηy * fluxρ_y + ηz * fluxρ_z)
      s_G[i, j, k, _U] = MJ * (ηx * fluxU_x + ηy * fluxU_y + ηz * fluxU_z)
      s_G[i, j, k, _V] = MJ * (ηx * fluxV_x + ηy * fluxV_y + ηz * fluxV_z)
      s_G[i, j, k, _W] = MJ * (ηx * fluxW_x + ηy * fluxW_y + ηz * fluxW_z)
      s_G[i, j, k, _E] = MJ * (ηx * fluxE_x + ηy * fluxE_y + ηz * fluxE_z)

      s_H[i, j, k, _ρ] = MJ * (ζx * fluxρ_x + ζy * fluxρ_y + ζz * fluxρ_z)
      s_H[i, j, k, _U] = MJ * (ζx * fluxU_x + ζy * fluxU_y + ζz * fluxU_z)
      s_H[i, j, k, _V] = MJ * (ζx * fluxV_x + ζy * fluxV_y + ζz * fluxV_z)
      s_H[i, j, k, _W] = MJ * (ζx * fluxW_x + ζy * fluxW_y + ζz * fluxW_z)
      s_H[i, j, k, _E] = MJ * (ζx * fluxE_x + ζy * fluxE_y + ζz * fluxE_z)

      # buoyancy term
      rhs[i, j, k, _W, e] -= ρ * gravity

      # Store velocity
      l_u[i, j, k], l_v[i, j, k], l_w[i, j, k] = u, v, w
    end

    # loop of ξ-grid lines
    for s = 1:_nstate, k = 1:Nq, j = 1:Nq, i = 1:Nq
      MJI = vgeo[i, j, k, _MJI, e]
      for n = 1:Nq
        rhs[i, j, k, s, e] += MJI * D[n, i] * s_F[n, j, k, s]
      end
    end
    # loop of η-grid lines
    for s = 1:_nstate, k = 1:Nq, j = 1:Nq, i = 1:Nq
      MJI = vgeo[i, j, k, _MJI, e]
      for n = 1:Nq
        rhs[i, j, k, s, e] += MJI * D[n, j] * s_G[i, n, k, s]
      end
    end
    # loop of ζ-grid lines
    for s = 1:_nstate, k = 1:Nq, j = 1:Nq, i = 1:Nq
      MJI = vgeo[i, j, k, _MJI, e]
      for n = 1:Nq
        rhs[i, j, k, s, e] += MJI * D[n, k] * s_H[i, j, n, s]
      end
    end

    # loop over moist variables
    # FIXME: Currently just passive advection
    for m = 1:nmoist
      s = _nstate + m
      ss = _nstategrad + 3*(m-1)

      for k = 1:Nq, j = 1:Nq, i = 1:Nq
        MJ = vgeo[i, j, k, _MJ, e]
        ξx, ξy, ξz = vgeo[i,j,k,_ξx,e], vgeo[i,j,k,_ξy,e], vgeo[i,j,k,_ξz,e]
        ηx, ηy, ηz = vgeo[i,j,k,_ηx,e], vgeo[i,j,k,_ηy,e], vgeo[i,j,k,_ηz,e]
        ζx, ζy, ζz = vgeo[i,j,k,_ζx,e], vgeo[i,j,k,_ζy,e], vgeo[i,j,k,_ζz,e]
        u, v, w = l_u[i, j, k], l_v[i, j, k], l_w[i, j, k]

        q = Q[i, j, k, s, e] 
        qx = grad[i, j, k, ss+1, e]
        qy = grad[i, j, k, ss+2, e]
        qz = grad[i, j, k, ss+3, e]

        fx = u*q - viscosity*0*qx
        fy = v*q - viscosity*0*qy
        fz = w*q - viscosity*0*qz

        s_F[i, j, k, 1] = MJ * (ξx * fx + ξy * fy + ξz * fz)
        s_G[i, j, k, 1] = MJ * (ηx * fx + ηy * fy + ηz * fz)
        s_H[i, j, k, 1] = MJ * (ζx * fx + ζy * fy + ζz * fz)
      end
      for k = 1:Nq, j = 1:Nq, i = 1:Nq
        MJI = vgeo[i, j, k, _MJI, e]
        for n = 1:Nq
          rhs[i, j, k, s, e] += MJI * D[n, i] * s_F[n, j, k, 1]
        end
      end
      for k = 1:Nq, j = 1:Nq, i = 1:Nq
        MJI = vgeo[i, j, k, _MJI, e]
        for n = 1:Nq
          rhs[i, j, k, s, e] += MJI * D[n, j] * s_G[i, n, k, 1]
        end
      end
      for k = 1:Nq, j = 1:Nq, i = 1:Nq
        MJI = vgeo[i, j, k, _MJI, e]
        for n = 1:Nq
          rhs[i, j, k, s, e] += MJI * D[n, k] * s_H[i, j, n, 1]
        end
      end
    end

    # loop over tracer variables
    for t = 1:ntrace
      s = _nstate + nmoist + t

      for k = 1:Nq, j = 1:Nq, i = 1:Nq
        MJ = vgeo[i, j, k, _MJ, e]
        ξx, ξy, ξz = vgeo[i,j,k,_ξx,e], vgeo[i,j,k,_ξy,e], vgeo[i,j,k,_ξz,e]
        ηx, ηy, ηz = vgeo[i,j,k,_ηx,e], vgeo[i,j,k,_ηy,e], vgeo[i,j,k,_ηz,e]
        ζx, ζy, ζz = vgeo[i,j,k,_ζx,e], vgeo[i,j,k,_ζy,e], vgeo[i,j,k,_ζz,e]
        u, v, w = l_u[i, j, k], l_v[i, j, k], l_w[i, j, k]

        fx = u * Q[i, j, k, s, e]
        fy = v * Q[i, j, k, s, e]
        fz = w * Q[i, j, k, s, e]

        s_F[i, j, k, 1] = MJ * (ξx * fx + ξy * fy + ξz * fz)
        s_G[i, j, k, 1] = MJ * (ηx * fx + ηy * fy + ηz * fz)
        s_H[i, j, k, 1] = MJ * (ζx * fx + ζy * fy + ζz * fz)
      end
      for k = 1:Nq, j = 1:Nq, i = 1:Nq
        MJI = vgeo[i, j, k, _MJI, e]
        for n = 1:Nq
          rhs[i, j, k, s, e] += MJI * D[n, i] * s_F[n, j, k, 1]
        end
      end
      for k = 1:Nq, j = 1:Nq, i = 1:Nq
        MJI = vgeo[i, j, k, _MJI, e]
        for n = 1:Nq
          rhs[i, j, k, s, e] += MJI * D[n, j] * s_G[i, n, k, 1]
        end
      end
      for k = 1:Nq, j = 1:Nq, i = 1:Nq
        MJI = vgeo[i, j, k, _MJI, e]
        for n = 1:Nq
          rhs[i, j, k, s, e] += MJI * D[n, k] * s_H[i, j, n, 1]
        end
      end
    end
  end
end
# }}}

# {{{ Face RHS (all dimensions)
function facerhs!(::Val{dim}, ::Val{N}, ::Val{nmoist}, ::Val{ntrace},
                  rhs::Array, Q, grad, vgeo, sgeo, gravity, viscosity,
                  elems, vmapM, vmapP, elemtobndy) where {N, dim, nmoist,
                                                          ntrace}
  DFloat = eltype(Q)
  
  q_m = zeros(DFloat, max(3, nmoist))
    
  if dim == 1
    Np = (N+1)
    Nfp = 1
    nface = 2
  elseif dim == 2
    Np = (N+1) * (N+1)
    Nfp = (N+1)
    nface = 4
  elseif dim == 3
    Np = (N+1) * (N+1) * (N+1)
    Nfp = (N+1) * (N+1)
    nface = 6
  end

    q_mM = zeros(DFloat, max(3, nmoist))
    q_mP = zeros(DFloat, max(3, nmoist))

  @inbounds for e in elems
    for f = 1:nface
      for n = 1:Nfp
        (nxM, nyM, nzM, sMJ, vMJI) = sgeo[:, n, f, e]
        idM, idP = vmapM[n, f, e], vmapP[n, f, e]

        eM, eP = e, ((idP - 1) ÷ Np) + 1
        vidM, vidP = ((idM - 1) % Np) + 1,  ((idP - 1) % Np) + 1
        

        ρxM = grad[vidM, _ρx, eM]
        ρyM = grad[vidM, _ρy, eM]
        ρzM = grad[vidM, _ρz, eM]
        uxM = grad[vidM, _ux, eM]
        uyM = grad[vidM, _uy, eM]
        uzM = grad[vidM, _uz, eM]
        vxM = grad[vidM, _vx, eM]
        vyM = grad[vidM, _vy, eM]
        vzM = grad[vidM, _vz, eM]
        wxM = grad[vidM, _wx, eM]
        wyM = grad[vidM, _wy, eM]
        wzM = grad[vidM, _wz, eM]
        TxM = grad[vidM, _Tx, eM]
        TyM = grad[vidM, _Ty, eM]
        TzM = grad[vidM, _Tz, eM]

        ρM = Q[vidM, _ρ, eM]
        UM = Q[vidM, _U, eM]
        VM = Q[vidM, _V, eM]
        WM = Q[vidM, _W, eM]
        EM = Q[vidM, _E, eM]
        yorzM = (dim == 2) ? vgeo[vidM, _y, eM] : vgeo[vidM, _z, eM]

        ρMinv = 1 / ρM
        uM, vM, wM = ρMinv * UM, ρMinv * VM, ρMinv * WM
        bc = elemtobndy[f, e]
        
        for m = 1:nmoist
            s = _nstate + m 
            q_mM[m] = Q[vidM, s, eM] / ρM
        end

        E_intM = EM - (UM^2 + VM^2+ WM^2)/(2*ρM) - ρM * gravity * yorzM
        # get adjusted temperature and liquid and ice specific humidities
        TM             = saturation_adjustment(E_intM/ρM , ρM, q_mM[1])
        q_liqM, q_iceM = phase_partitioning_eq(TM, ρM, q_mM[1])
        PM             = air_pressure(TM, ρM, q_mM[1], q_liqM, q_iceM) 
<<<<<<< HEAD
        θvM            = virtual_pottemp(TM, PM, q_mM[1], q_liqM, q_iceM)
=======

        ##θvM            = virtual_pottemp(TM, PM, q_mM[1], q_liqM, q_iceM)
        #ρM             = air_density(TM, PM, q_mM[1], q_liqM, q_iceM)
        #E_intM         = internal_energy(TM, q_mM[1], q_liqM, q_iceM)
        #EM             = E_intM + (UM^2 + VM^2 + WM^2)/(2*ρM) + ρM * gravity * yorzM
>>>>>>> origin/first-cloud
        
        if bc == 0
          
          ρP = Q[vidP, _ρ, eP]
          UP = Q[vidP, _U, eP]
          VP = Q[vidP, _V, eP]
          WP = Q[vidP, _W, eP]
          EP = Q[vidP, _E, eP]

          for m = 1:nmoist
            s = _nstate + m 
            q_mP[m] = Q[vidP, s, eP] / ρP
          end

          yorzP = (dim == 2) ? vgeo[vidP, _y, eP] : vgeo[vidP, _z, eP]
          E_intP         = EP - (UP^2 + VP^2+ WP^2)/(2*ρP) - ρP * gravity * yorzP
            
          TP             = saturation_adjustment(E_intP/ρP, ρP, q_mP[1])
          q_liqP, q_iceP = phase_partitioning_eq(TP, ρP, q_mP[1])
          PP             = air_pressure(TP, ρP, q_mP[1], q_liqP, q_iceP) 
<<<<<<< HEAD
          θvP            = virtual_pottemp(TP, PP, q_mP[1], q_liqP, q_iceP)
=======
          #θvP            = virtual_pottemp(TP, PP, q_mP[1], q_liqP, q_iceP)
          #ρP             = air_density(TP, PP, q_mP[1], q_liqP, q_iceP)
          #E_intP         = internal_energy(TP, q_mP[1], q_liqP, q_iceP)
          #EP             = E_intP + (UP^2 + VP^2 + WP^2)/(2*ρP) + ρP * gravity * yorzP
>>>>>>> origin/first-cloud
          
          ρxP = grad[vidP, _ρx, eP]
          ρyP = grad[vidP, _ρy, eP]
          ρzP = grad[vidP, _ρz, eP]
          uxP = grad[vidP, _ux, eP]
          uyP = grad[vidP, _uy, eP]
          uzP = grad[vidP, _uz, eP]
          vxP = grad[vidP, _vx, eP]
          vyP = grad[vidP, _vy, eP]
          vzP = grad[vidP, _vz, eP]
          wxP = grad[vidP, _wx, eP]
          wyP = grad[vidP, _wy, eP]
          wzP = grad[vidP, _wz, eP]
          TxP = grad[vidP, _Tx, eP]
          TyP = grad[vidP, _Ty, eP]
          TzP = grad[vidP, _Tz, eP]
        elseif bc == 1
          UnM = nxM * UM + nyM * VM + nzM * WM
          UP = UM - 2 * UnM * nxM
          VP = VM - 2 * UnM * nyM
          WP = WM - 2 * UnM * nzM
          ρP = ρM
          EP = EM
          PP = PM
          TP = TM

          ρnM = nxM * ρxM + nyM * ρyM + nzM * ρzM
          ρxP = ρxM - 2 * ρnM * nxM
          ρyP = ρyM - 2 * ρnM * nyM
          ρzP = ρzM - 2 * ρnM * nzM

          unM = nxM * uxM + nyM * uyM + nzM * uzM
          uxP = uxM - 2 * unM * nxM
          uyP = uyM - 2 * unM * nyM
          uzP = uzM - 2 * unM * nzM

          vnM = nxM * vxM + nyM * vyM + nzM * vzM
          vxP = vxM - 2 * vnM * nxM
          vyP = vyM - 2 * vnM * nyM
          vzP = vzM - 2 * vnM * nzM

          wnM = nxM * wxM + nyM * wyM + nzM * wzM
          wxP = wxM - 2 * wnM * nxM
          wyP = wyM - 2 * wnM * nyM
          wzP = wzM - 2 * wnM * nzM

          TxP, TyP, TzP = TxM, TyM, TzM
        else
          error("Invalid boundary conditions $bc on face $f of element $e")
        end

        ρPinv = 1 / ρP
        uP, vP, wP = ρPinv * UP, ρPinv * VP, ρPinv * WP

        fluxρM_x = UM
        fluxUM_x = uM * UM + PM
        fluxVM_x = uM * VM
        fluxWM_x = uM * WM
        fluxEM_x = uM * (EM + PM)

        fluxρM_y = VM
        fluxUM_y = vM * UM
        fluxVM_y = vM * VM + PM
        fluxWM_y = vM * WM
        fluxEM_y = vM * (EM + PM)

        fluxρM_z = WM
        fluxUM_z = wM * UM
        fluxVM_z = wM * VM
        fluxWM_z = wM * WM + PM
        fluxEM_z = wM * (EM + PM)

        fluxρP_x = UP
        fluxUP_x = uP * UP + PP
        fluxVP_x = uP * VP
        fluxWP_x = uP * WP
        fluxEP_x = uP * (EP + PP)

        fluxρP_y = VP
        fluxUP_y = vP * UP
        fluxVP_y = vP * VP + PP
        fluxWP_y = vP * WP
        fluxEP_y = vP * (EP + PP)

        fluxρP_z = WP
        fluxUP_z = wP * UP
        fluxVP_z = wP * VP
        fluxWP_z = wP * WP + PP
        fluxEP_z = wP * (EP + PP)

        λM = abs(nxM * uM + nyM * vM + nzM * wM) + soundspeed_air(TM)
        λP = abs(nxM * uP + nyM * vP + nzM * wP) + soundspeed_air(TP)
        λ  = max(λM, λP)
          
        #Compute Numerical Flux
        fluxρS = (nxM * (fluxρM_x + fluxρP_x) + nyM * (fluxρM_y + fluxρP_y) +
                  nzM * (fluxρM_z + fluxρP_z) - λ * (ρP - ρM)) / 2
        fluxUS = (nxM * (fluxUM_x + fluxUP_x) + nyM * (fluxUM_y + fluxUP_y) +
                  nzM * (fluxUM_z + fluxUP_z) - λ * (UP - UM)) / 2
        fluxVS = (nxM * (fluxVM_x + fluxVP_x) + nyM * (fluxVM_y + fluxVP_y) +
                  nzM * (fluxVM_z + fluxVP_z) - λ * (VP - VM)) / 2
        fluxWS = (nxM * (fluxWM_x + fluxWP_x) + nyM * (fluxWM_y + fluxWP_y) +
                  nzM * (fluxWM_z + fluxWP_z) - λ * (WP - WM)) / 2
        fluxES = (nxM * (fluxEM_x + fluxEP_x) + nyM * (fluxEM_y + fluxEP_y) +
                  nzM * (fluxEM_z + fluxEP_z) - λ * (EP - EM)) / 2

        #Compute Viscous Numerical Flux
        #Left Fluxes
        ldivuM = λ_stokes*(uxM + vyM + wzM)
        vfρM_x = 0*ρxM
        vfρM_y = 0*ρyM
        vfρM_z = 0*ρzM
        vfUM_x = 2*uxM + ldivuM
        vfUM_y = uyM + vxM
        vfUM_z = uzM + wxM
        vfVM_x = vxM + uyM
        vfVM_y = 2*vyM + ldivuM
        vfVM_z = vzM + wyM
        vfWM_x = wxM + uzM
        vfWM_y = wyM + vzM
        vfWM_z = 2*wzM + ldivuM
        vfEM_x = uM*(2*uxM + ldivuM) + vM*(uyM + vxM) + wM*(uzM + wxM) + k_μ*TxM
        vfEM_y = uM*(vxM + uyM) + vM*(2*vyM + ldivuM) + wM*(vzM + wyM) + k_μ*TyM
        vfEM_z = uM*(wxM + uzM) + vM*(wyM + vzM) + wM*(2*wzM + ldivuM) + k_μ*TzM

        #Right Fluxes
        ldivuP = λ_stokes*(uxP + vyP + wzP)
        vfρP_x = 0*ρxP
        vfρP_y = 0*ρyP
        vfρP_z = 0*ρzP
        vfUP_x = 2*uxP + ldivuP
        vfUP_y = uyP + vxP
        vfUP_z = uzP + wxP
        vfVP_x = vxP + uyP
        vfVP_y = 2*vyP + ldivuP
        vfVP_z = vzP + wyP
        vfWP_x = wxP + uzP
        vfWP_y = wyP + vzP
        vfWP_z = 2*wzP + ldivuP
        vfEP_x = uP*(2*uxP + ldivuP) + vP*(uyP + vxP) + wP*(uzP + wxP) + k_μ*TxP
        vfEP_y = uP*(vxP + uyP) + vP*(2*vyP + ldivuP) + wP*(vzP + wyP) + k_μ*TyP
        vfEP_z = uP*(wxP + uzP) + vP*(wyP + vzP) + wP*(2*wzP + ldivuP) + k_μ*TzP

        #Compute Numerical Flux
        vfluxρS = (nxM*(vfρM_x + vfρP_x) + nyM*(vfρM_y + vfρP_y) +
                   nzM*(vfρM_z + vfρP_z))/2
        vfluxUS = (nxM*(vfUM_x + vfUP_x) + nyM*(vfUM_y + vfUP_y) +
                   nzM*(vfUM_z + vfUP_z))/2
        vfluxVS = (nxM*(vfVM_x + vfVP_x) + nyM*(vfVM_y + vfVP_y) +
                   nzM*(vfVM_z + vfVP_z))/2
        vfluxWS = (nxM*(vfWM_x + vfWP_x) + nyM*(vfWM_y + vfWP_y) +
                   nzM*(vfWM_z + vfWP_z))/2
        vfluxES = (nxM*(vfEM_x + vfEP_x) + nyM*(vfEM_y + vfEP_y) +
                   nzM*(vfEM_z + vfEP_z))/2

        #Update RHS
        rhs[vidM, _ρ, eM] -= vMJI * sMJ * (fluxρS - viscosity*vfluxρS)
        rhs[vidM, _U, eM] -= vMJI * sMJ * (fluxUS - viscosity*vfluxUS)
        rhs[vidM, _V, eM] -= vMJI * sMJ * (fluxVS - viscosity*vfluxVS)
        rhs[vidM, _W, eM] -= vMJI * sMJ * (fluxWS - viscosity*vfluxWS)
        rhs[vidM, _E, eM] -= vMJI * sMJ * (fluxES - viscosity*vfluxES)

        # loop over moist variables
        # FIXME: Currently just passive advection
        for m = 1:nmoist
          s = _nstate + m
          ss = _nstategrad + 3*(m-1)
	  
          QmoistM = Q[vidM, s, eM]

          qxM = grad[vidM, ss + 1, eM]
          qyM = grad[vidM, ss + 2, eM]
          qzM = grad[vidM, ss + 3, eM]

          if bc == 0
            QmoistP = Q[vidP, s, eP]
            qxP = grad[vidP, ss + 1, eP]
            qyP = grad[vidP, ss + 2, eP]
            qzP = grad[vidP, ss + 3, eP]
          elseif bc == 1
            QmoistP = QmoistM
            qnM = nxM * qxM + nyM * qyM + nzM * qzM
            qxP = qxM - 2 * qnM * nxM
            qyP = qyM - 2 * qnM * nyM
            qzP = qzM - 2 * qnM * nzM
          else
            error("Invalid boundary conditions $bc on face $f of element $e")
          end

          fluxM_x, fluxP_x = uM * QmoistM, uP * QmoistP
          fluxM_y, fluxP_y = vM * QmoistM, vP * QmoistP
          fluxM_z, fluxP_z = wM * QmoistM, wP * QmoistP

          fluxS = (nxM * (fluxM_x + fluxP_x) + nyM * (fluxM_y + fluxP_y) +
                   nzM * (fluxM_z + fluxP_z) - λ * (QmoistP - QmoistM)) / 2
          
          # Moist Variable viscous flux
          vfqM_x, vfqP_x = 0*qxM, 0*qxP
          vfqM_y, vfqP_y = 0*qyM, 0*qyP
          vfqM_z, vfqP_z = 0*qzM, 0*qzP
          vfluxqS = (nxM*(vfqM_x + vfqP_x) + nyM*(vfqM_y + vfqP_y) +
                     nzM*(vfqM_z + vfqP_z))/2

          rhs[vidM, s, eM] -= vMJI * sMJ * (fluxS - viscosity*vfluxqS)
        end

        # FIXME: Will need to be updated for other bcs...
        vidP = bc == 0 ? vidP : vidM

        # loop over tracer variables
        for t = 1:ntrace
          s = _nstate + nmoist + t
          QtraceM, QtraceP = Q[vidM, s, eM], Q[vidP, s, eP]

          fluxM_x, fluxP_x = uM * QtraceM, uP * QtraceP
          fluxM_y, fluxP_y = vM * QtraceM, vP * QtraceP
          fluxM_z, fluxP_z = wM * QtraceM, wP * QtraceP

          fluxS = (nxM * (fluxM_x + fluxP_x) + nyM * (fluxM_y + fluxP_y) +
                   nzM * (fluxM_z + fluxP_z) - λ * (QtraceP - QtraceM)) / 2

          rhs[vidM, s, eM] -= vMJI * sMJ * fluxS
        end
      end
    end
  end
end
# }}}

# }}}<|MERGE_RESOLUTION|>--- conflicted
+++ resolved
@@ -654,31 +654,6 @@
       # to a sin^4 function instead of the cosines 
       # proposed by D & K 
       # ------------------------------------
-<<<<<<< HEAD
-      # Define Sponge Boundaries
-      ymax = maximum(vgeo[:,:,_y,:])
-      xmax = maximum(vgeo[:,:,_x,:])
-      xsponge = 0.85 * xmax
-      ysponge = 0.85 * ymax
-      xspongel = 0.15 * xmax
-      yspongel = 0.15 * ymax
-      # Damping coefficient
-      α = 1.00
-      if (y > ysponge)
-        rhs[i, j, _U, e] -= ρ * α * sin(π/2 * (y-ysponge)/(ymax-ysponge))^4 * U
-        rhs[i, j, _V, e] -= ρ * α * sin(π/2 * (y-ysponge)/(ymax-ysponge))^4 * V
-      elseif (y < yspongel)
-        rhs[i, j, _U, e] -= ρ * α * sin(π/2 * (yspongel-y)/(yspongel))^4 * U
-        rhs[i, j, _V, e] -= ρ * α * sin(π/2 * (yspongel-y)/(yspongel))^4 * V
-      elseif (x > xsponge)
-        rhs[i, j, _U, e] -= ρ * α * sin(π/2 * (x-xsponge)/(xmax-xsponge))^4 * U
-        rhs[i, j, _V, e] -= ρ * α * sin(π/2 * (x-xsponge)/(xmax-xsponge))^4 * V
-      elseif (x < xspongel)
-        rhs[i, j, _U, e] -= ρ * α * sin(π/2 * (xspongel-x)/(xspongel))^4 * U
-        rhs[i, j, _V, e] -= ρ * α * sin(π/2 * (xspongel-x)/(xspongel))^4 * V
-      end
-
-=======
       
       # Define Sponge Boundaries
       # FIXME: sponge function needs cleanup
@@ -697,21 +672,7 @@
       elseif (x < xspongel)
         rhs[i, j, _U, e] -= ρ * α * sinpi(1/2 * (xspongel-x)/(xspongel))^4 * U 
         rhs[i, j, _V, e] -= ρ * α * sinpi(1/2 * (xspongel-x)/(xspongel))^4 * V
-      end
-      # SMARRAS changes FIXME: delete after successful squall-test 
-      #ymax = maximum(vgeo[:,:,_y,:])
-      #ysponge = 0.9 * ymax 
-      # Damping coefficient
-      #ct = 2.0
-      #ctop = ct * sin(π/2 * (y-ysponge)/(ymax-ysponge))^4
-      #beta = 1.0 - (1.0 - ctop) #*(1.0-csidexl)*(1.0-csidexr)*(1.0-csideyl)*(1.0-csideyr)
-      #beta = min(beta, 1.0)
-      #alpha = beta #1.0 - beta
-        
-      #rhs[i, j, _U, e] -= ρ * alpha * U
-      #rhs[i, j, _V, e] -= ρ * alpha * V
-      
->>>>>>> 8564babf
+      end      
       # ---------------------------
       # End implementation of sponge layer
       # ---------------------------
@@ -1153,16 +1114,11 @@
         TM             = saturation_adjustment(E_intM/ρM , ρM, q_mM[1])
         q_liqM, q_iceM = phase_partitioning_eq(TM, ρM, q_mM[1])
         PM             = air_pressure(TM, ρM, q_mM[1], q_liqM, q_iceM) 
-<<<<<<< HEAD
-        θvM            = virtual_pottemp(TM, PM, q_mM[1], q_liqM, q_iceM)
-=======
-
         ##θvM            = virtual_pottemp(TM, PM, q_mM[1], q_liqM, q_iceM)
         #ρM             = air_density(TM, PM, q_mM[1], q_liqM, q_iceM)
         #E_intM         = internal_energy(TM, q_mM[1], q_liqM, q_iceM)
         #EM             = E_intM + (UM^2 + VM^2 + WM^2)/(2*ρM) + ρM * gravity * yorzM
->>>>>>> origin/first-cloud
-        
+          
         if bc == 0
           
           ρP = Q[vidP, _ρ, eP]
@@ -1182,14 +1138,10 @@
           TP             = saturation_adjustment(E_intP/ρP, ρP, q_mP[1])
           q_liqP, q_iceP = phase_partitioning_eq(TP, ρP, q_mP[1])
           PP             = air_pressure(TP, ρP, q_mP[1], q_liqP, q_iceP) 
-<<<<<<< HEAD
-          θvP            = virtual_pottemp(TP, PP, q_mP[1], q_liqP, q_iceP)
-=======
           #θvP            = virtual_pottemp(TP, PP, q_mP[1], q_liqP, q_iceP)
           #ρP             = air_density(TP, PP, q_mP[1], q_liqP, q_iceP)
           #E_intP         = internal_energy(TP, q_mP[1], q_liqP, q_iceP)
           #EP             = E_intP + (UP^2 + VP^2 + WP^2)/(2*ρP) + ρP * gravity * yorzP
->>>>>>> origin/first-cloud
           
           ρxP = grad[vidP, _ρx, eP]
           ρyP = grad[vidP, _ρy, eP]
