--- conflicted
+++ resolved
@@ -165,21 +165,18 @@
 vars_aux(::Vreman,T) = @vars(Δ::T)
 vars_gradient(::Vreman,T) = @vars(θ_v::T)
 vars_diffusive(::Vreman,T) = @vars(∂θ∂Φ::T)
-<<<<<<< HEAD
-function init_aux!(::Vreman, aux::Vars, geom::LocalGeometry)
-=======
 function atmos_init_aux!(::Vreman, ::AtmosModel, aux::Vars, geom::LocalGeometry)
->>>>>>> dc22357f
   aux.turbulence.Δ = lengthscale(geom)
 end
 function dynamic_viscosity_tensor(m::Vreman, S, ∇transform::Grad, state::Vars, diffusive::Vars, aux::Vars, t::Real)
   DT = eltype(state)
   ∇u = ∇transform.u
   αijαij = sum(∇u .^ 2)
-<<<<<<< HEAD
-  βij = (aux.turbulence.Δ)^2 * (∇u' * ∇u)
+  @inbounds normS = strain_rate_magnitude(S)
+  f_b² = squared_buoyancy_correction(normS, diffusive, aux)
+  βij = f_b² * (aux.turbulence.Δ)^2 * (∇u' * ∇u)
   @inbounds Bβ = βij[1,1]*βij[2,2] - βij[1,2]^2 + βij[1,1]*βij[3,3] - βij[1,3]^2 + βij[2,2]*βij[3,3] - βij[2,3]^2 
-  return state.ρ * max(0,(m.C_smag^2 * 2.5) * sqrt(abs(Bβ/(αijαij+eps(αijαij))))) 
+  return state.ρ * max(0,m.C_smag^2 * 2.5 * sqrt(abs(Bβ/(αijαij+eps(DT))))) 
 end
 function scaled_momentum_flux_tensor(m::Vreman, ρν, S)
   (-2*ρν) * S
@@ -228,14 +225,4 @@
 end
 function scaled_momentum_flux_tensor(m::AnisoMinDiss, ρν, S)
   (-2*ρν) * S
-=======
-  @inbounds normS = strain_rate_magnitude(S)
-  f_b² = squared_buoyancy_correction(normS, diffusive, aux)
-  βij = f_b² * (aux.turbulence.Δ)^2 * (∇u' * ∇u)
-  @inbounds Bβ = βij[1,1]*βij[2,2] - βij[1,2]^2 + βij[1,1]*βij[3,3] - βij[1,3]^2 + βij[2,2]*βij[3,3] - βij[2,3]^2 
-  return state.ρ * max(0,m.C_smag^2 * 2.5 * sqrt(abs(Bβ/(αijαij+eps(DT))))) 
-end
-function scaled_momentum_flux_tensor(m::Vreman, ρν, S)
-  (-2*ρν) * S
->>>>>>> dc22357f
 end