--- conflicted
+++ resolved
@@ -33,15 +33,10 @@
 struct ConstantViscosityWithDivergence{T} <: TurbulenceClosure
   ρν::T
 end
-<<<<<<< HEAD
-dynamic_viscosity_tensor(m::ConstantViscosityWithDivergence, S, ∇transform::Grad, state::Vars, diffusive::Vars, aux::Vars, t::Real) = m.ρν
-=======
-
 function dynamic_viscosity_tensor(m::ConstantViscosityWithDivergence, S, 
   state::Vars, diffusive::Vars, ∇transform::Grad, aux::Vars, t::Real)
   return m.ρν
 end
->>>>>>> b07521a3
 function scaled_momentum_flux_tensor(m::ConstantViscosityWithDivergence, ρν, S)
   trS = tr(S)
   return (-2*ρν) * S + (2*ρν/3)*trS * I
@@ -124,11 +119,7 @@
   sqrt(2*S[1,1]^2 + 4*S[2,1]^2 + 4*S[3,1]^2 + 2*S[2,2]^2 + 4*S[3,2]^2 + 2*S[3,3]^2)
 end
 
-<<<<<<< HEAD
-function dynamic_viscosity_tensor(m::SmagorinskyLilly, S, ∇transform::Grad, state::Vars, diffusive::Vars, aux::Vars, t::Real)
-=======
 function dynamic_viscosity_tensor(m::SmagorinskyLilly, S, state::Vars, diffusive::Vars, ∇transform::Grad, aux::Vars, t::Real)
->>>>>>> b07521a3
   # strain rate tensor norm
   # Notation: normS ≡ norm2S = √(2S:S)
   # ρν = (Cₛ * Δ * f_b)² * √(2S:S)
@@ -176,12 +167,12 @@
 function atmos_init_aux!(::Vreman, ::AtmosModel, aux::Vars, geom::LocalGeometry)
   aux.turbulence.Δ = lengthscale(geom)
 end
-function dynamic_viscosity_tensor(m::Vreman, S, ∇transform::Grad, state::Vars, diffusive::Vars, aux::Vars, t::Real)
+function dynamic_viscosity_tensor(m::Vreman, S, state::Vars, diffusive::Vars, ∇transform::Grad, aux::Vars, t::Real)
   DT = eltype(state)
   ∇u = ∇transform.u
   αijαij = sum(∇u .^ 2)
   @inbounds normS = strain_rate_magnitude(S)
-  f_b² = squared_buoyancy_correction(normS, diffusive, aux)
+  f_b² = squared_buoyancy_correction(normS, ∇transform, aux)
   βij = f_b² * (aux.turbulence.Δ)^2 * (∇u' * ∇u)
   @inbounds Bβ = βij[1,1]*βij[2,2] - βij[1,2]^2 + βij[1,1]*βij[3,3] - βij[1,3]^2 + βij[2,2]*βij[3,3] - βij[2,3]^2 
   return state.ρ * max(0,m.C_smag^2 * 2.5 * sqrt(abs(Bβ/(αijαij+eps(DT))))) 
