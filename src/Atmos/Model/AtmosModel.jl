module Atmos

export AtmosModel,
  
  ConstantViscosityWithDivergence, SmagorinskyLilly, 
  DryModel, EquilMoist,
  NoRadiation,
<<<<<<< HEAD
  NoFluxBC, InitStateBC, DYCOMS_BC,
=======
  NoFluxBC, InitStateBC, RayleighBenardBC,
>>>>>>> 343ab5f9
  FlatOrientation, SphericalOrientation

using LinearAlgebra, StaticArrays
using ..VariableTemplates
using ..MoistThermodynamics
using ..PlanetParameters
using CLIMA.SubgridScaleParameters

import CLIMA.DGmethods: BalanceLaw, vars_aux, vars_state, vars_gradient, vars_diffusive, vars_integrals,
  flux!, source!, wavespeed, boundarycondition!, gradvariables!, diffusive!,
<<<<<<< HEAD
  init_aux!, init_state!, update_aux!, integrate_aux!, LocalGeometry, lengthscale
=======
  init_aux!, init_state!, update_aux!, LocalGeometry, lengthscale, resolutionmetric
>>>>>>> 343ab5f9

"""
    AtmosModel <: BalanceLaw

A `BalanceLaw` for atmosphere modelling.

# Usage

    AtmosModel(turbulence, moisture, radiation, source, boundarycondition, init_state)

"""
struct AtmosModel{O,T,M,R,S,BC,IS} <: BalanceLaw
  orientation::O
  turbulence::T
  moisture::M
  radiation::R
  # TODO: a better mechanism than functions.
  source::S
  boundarycondition::BC
  init_state::IS
end

function vars_state(m::AtmosModel, T)
  @vars begin
    ρ::T
    ρu::SVector{3,T}
    ρe::T
    turbulence::vars_state(m.turbulence,T)
    moisture::vars_state(m.moisture,T)
    radiation::vars_state(m.radiation,T)
  end
end
function vars_gradient(m::AtmosModel, T)
  @vars begin
    u::SVector{3,T}
    turbulence::vars_gradient(m.turbulence,T)
    moisture::vars_gradient(m.moisture,T)
    radiation::vars_gradient(m.radiation,T)
  end
end
function vars_diffusive(m::AtmosModel, T)
  @vars begin
    ρτ::SVector{6,T}
    turbulence::vars_diffusive(m.turbulence,T)
    moisture::vars_diffusive(m.moisture,T)
    radiation::vars_diffusive(m.radiation,T)
  end
end

function vars_integrals(m::AtmosModel, T)
  @vars begin
    radiation::vars_integrals(m.radiation, T)
  end
end


function vars_aux(m::AtmosModel, T)
  @vars begin
    ∫dz::vars_integrals(m,T)
    ∫dnz::vars_integrals(m,T)
    coord::SVector{3,T}
    orientation::vars_aux(m.orientation, T)
    turbulence::vars_aux(m.turbulence,T)
    moisture::vars_aux(m.moisture,T)
    radiation::vars_aux(m.radiation,T)
  end
end



"""
    flux!(m::AtmosModel, flux::Grad, state::Vars, diffusive::Vars, aux::Vars, t::Real)

Computes flux `F` in:

```
∂Y
-- = - ∇ • (F_{adv} + F_{press} + F_{nondiff} + F_{diff}) + S(Y)
∂t
```
Where

 - `F_{adv}`      Advective flux                                  , see [`flux_advective!`]@ref()    for this term
 - `F_{press}`    Pressure flux                                   , see [`flux_pressure!`]@ref()     for this term
 - `F_{nondiff}`  Fluxes that do *not* contain gradients          , see [`flux_nondiffusive!`]@ref() for this term
 - `F_{diff}`     Fluxes that contain gradients of state variables, see [`flux_diffusive!`]@ref()    for this term
"""
function flux!(m::AtmosModel, flux::Grad, state::Vars, diffusive::Vars, aux::Vars, t::Real)
  flux_advective!(m, flux, state, diffusive, aux, t)
  flux_pressure!(m, flux, state, diffusive, aux, t)
  # flux_nondiffusive!(m, flux, state, diffusive, aux, t)
  flux_diffusive!(m, flux, state, diffusive, aux, t)
end

function flux_advective!(m::AtmosModel, flux::Grad, state::Vars, diffusive::Vars, aux::Vars, t::Real)
  # preflux
  ρinv = 1/state.ρ
  ρu = state.ρu
  u = ρinv * ρu
  # advective terms
  flux.ρ   = ρu
  flux.ρu  = ρu .* u'
  flux.ρe  = u * state.ρe
end

function flux_pressure!(m::AtmosModel, flux::Grad, state::Vars, diffusive::Vars, aux::Vars, t::Real)
  # preflux
  ρinv = 1/state.ρ
  ρu = state.ρu
  u = ρinv * ρu
  p = pressure(m.moisture, state, aux)
  # pressure terms
  flux.ρu += p*I
  flux.ρe += u*p
end

# function flux_nondiffusive!(m::AtmosModel, flux::Grad, state::Vars, diffusive::Vars, aux::Vars, t::Real)
# end

function flux_diffusive!(m::AtmosModel, flux::Grad, state::Vars, diffusive::Vars, aux::Vars, t::Real)
  ρinv = 1/state.ρ
  u = ρinv * state.ρu

  # diffusive
  ρτ11, ρτ22, ρτ33, ρτ12, ρτ13, ρτ23 = diffusive.ρτ
  ρτ = SMatrix{3,3}(ρτ11, ρτ12, ρτ13,
                    ρτ12, ρτ22, ρτ23,
                    ρτ13, ρτ23, ρτ33)
  flux.ρu += ρτ
  flux.ρe += ρτ*u
  flux_diffusive!(m.moisture, flux, state, diffusive, aux, t)
end

function wavespeed(m::AtmosModel, nM, state::Vars, aux::Vars, t::Real)
  ρinv = 1/state.ρ
  ρu = state.ρu
  u = ρinv * ρu
  return abs(dot(nM, u)) + soundspeed(m.moisture, state, aux)
end

function gradvariables!(m::AtmosModel, transform::Vars, state::Vars, aux::Vars, t::Real)
  ρinv = 1 / state.ρ
  transform.u = ρinv * state.ρu

  gradvariables!(m.moisture, transform, state, aux, t)
  gradvariables!(m.turbulence, transform, state, aux, t)
end

function diffusive!(m::AtmosModel, diffusive::Vars, ∇transform::Grad, state::Vars, aux::Vars, t::Real)
  ∇u = ∇transform.u

  # strain rate tensor
  # TODO: we use an SVector for this, but should define a "SymmetricSMatrix"?
  S = SVector(∇u[1,1],
              ∇u[2,2],
              ∇u[3,3],
              (∇u[1,2] + ∇u[2,1])/2,
              (∇u[1,3] + ∇u[3,1])/2,
              (∇u[2,3] + ∇u[3,2])/2)

  # kinematic viscosity tensor
  ρν = dynamic_viscosity_tensor(m.turbulence, S, state, diffusive, aux, t)

  # momentum flux tensor
  diffusive.ρτ = scaled_momentum_flux_tensor(m.turbulence, ρν, S)

  # diffusivity of moisture components
  diffusive!(m.moisture, diffusive, ∇transform, state, aux, t, ρν)
  # diffusion terms required for SGS turbulence computations
  diffusive!(m.turbulence, diffusive, ∇transform, state, aux, t, ρν)
end

function update_aux!(m::AtmosModel, state::Vars, diffusive::Vars, aux::Vars, t::Real)
  update_aux!(m.moisture, state, diffusive, aux, t)
end

function integrate_aux!(m::AtmosModel, integ::Vars, state::Vars, aux::Vars)
  integrate_aux!(m.radiation, integ, state, aux)
end

include("turbulence.jl")
include("moisture.jl")
include("radiation.jl")
include("orientation.jl")
include("force.jl")

# TODO: figure out a nice way to handle this
function init_aux!(m::AtmosModel, aux::Vars, geom::LocalGeometry)
  aux.coord = geom.coord
  init_aux!(m.orientation, aux, geom)
  init_aux!(m.turbulence, aux, geom)
end

"""
    source!(m::AtmosModel, source::Vars, state::Vars, aux::Vars, t::Real)

Computes flux `S(Y)` in:

```
∂Y
-- = - ∇ • F + S(Y)
∂t
```
"""
function source!(m::AtmosModel, source::Vars, state::Vars, aux::Vars, t::Real)
  m.source(source, state, aux, t)
end


# TODO: figure out a better interface for this.
# at the moment we can just pass a function, but we should do something better
# need to figure out how subcomponents will interact.
function boundarycondition!(m::AtmosModel, stateP::Vars, diffP::Vars, auxP::Vars, nM, stateM::Vars, diffM::Vars, auxM::Vars, bctype, t)
  m.boundarycondition(stateP, diffP, auxP, nM, stateM, diffM, auxM, bctype, t)
end

abstract type BoundaryCondition
end

"""
    NoFluxBC <: BoundaryCondition

Set the momentum at the boundary to be zero.
"""
struct NoFluxBC <: BoundaryCondition
end
function boundarycondition!(m::AtmosModel{O,T,M,R,S,BC,IS}, stateP::Vars, diffP::Vars, auxP::Vars,
    nM, stateM::Vars, diffM::Vars, auxM::Vars, bctype, t) where {O,T,M,R,S,BC <: NoFluxBC,IS}
<<<<<<< HEAD
  stateP.ρu -= 2 * dot(stateM.ρu, nM) * nM
=======
    DF = eltype(stateM)
    UM, VM, WM = stateM.ρu
    stateP.ρ = stateM.ρ
    stateP.ρu -= 2 * dot(stateM.ρu, nM) * collect(nM)
    diffP.ρτ = SVector(DF(0), DF(0), DF(0), DF(0), DF(0), DF(0))
    diffP.moisture.ρd_h_tot = SVector(DF(0), DF(0), DF(0))
>>>>>>> 343ab5f9
end

"""
    InitStateBC <: BoundaryCondition

Set the value at the boundary to match the `init_state!` function. This is mainly useful for cases where the problem has an explicit solution.
"""
struct InitStateBC <: BoundaryCondition
end
function boundarycondition!(m::AtmosModel{O,T,M,R,S,BC,IS}, stateP::Vars, diffP::Vars, auxP::Vars,
    nM, stateM::Vars, diffM::Vars, auxM::Vars, bctype, t) where {O,T,M,R,S,BC <: InitStateBC,IS}
  init_state!(m, stateP, auxP, auxP.coord, t)
end

function init_state!(m::AtmosModel, state::Vars, aux::Vars, coord, t)
  m.init_state(state, aux, coord, t)
end

"""
  DYCOMS_BC <: BoundaryCondition
  Prescribes boundary conditions for Dynamics of Marine Stratocumulus Case
"""
struct DYCOMS_BC <: BoundaryCondition
  C_drag
  LHF
  SHF
end
function boundarycondition!(bl::AtmosModel{O,T,M,R,S,BC,IS}, stateP::Vars, diffP::Vars, auxP::Vars,
    nM, stateM::Vars, diffM::Vars, auxM::Vars, bctype, t, state1::Vars, diff1::Vars, aux1::Vars) where {O,T,M,R,S,BC <: DYCOMS_BC,IS}
    # stateM is the 𝐘⁻ state while stateP is the 𝐘⁺ state at an interface. 
    # at the boundaries the ⁻, minus side states are the interior values
    # state1 is 𝐘 at the first interior nodes relative to the bottom wall 
    DF = eltype(stateP)
    
    # Get values from minus-side state
    ρM = stateM.ρ 
    UM, VM, WM = stateM.ρu
    EM = stateM.ρe
    QTM = stateM.moisture.ρq_tot
    uM, vM, wM  = UM/ρM, VM/ρM, WM/ρM
    q_totM = QTM/ρM
    UnM = nM[1] * UM + nM[2] * VM + nM[3] * WM
    
    # Assign reflection wall boundaries (top wall)
    stateP.ρu = SVector(UM - 2 * nM[1] * UnM, 
                        VM - 2 * nM[2] * UnM,
                        WM - 2 * nM[3] * UnM)

    # Assign scalar values at the boundaries 
    stateP.ρ = ρM
    stateP.moisture.ρq_tot = QTM
    # Assign diffusive fluxes at boundaries
    diffP = diffM
    xvert = auxM.coord[3]
    
    if bctype == 5
      # ------------------------------------------------------------------------
      # (<var>_FN) First node values (First interior node from bottom wall)
      # ------------------------------------------------------------------------
      z_FN             = aux1.coord[3]
      ρ_FN             = state1.ρ
      U_FN, V_FN, W_FN = state1.ρu
      E_FN             = state1.ρe
      u_FN, v_FN, w_FN = U_FN/ρ_FN, V_FN/ρ_FN, W_FN/ρ_FN
      windspeed_FN     = sqrt(u_FN^2 + v_FN^2 + w_FN^2)
      q_tot_FN         = state1.moisture.ρq_tot / ρ_FN
      e_int_FN         = E_FN/ρ_FN - windspeed_FN^2/2 - grav*z_FN
      TS_FN            = PhaseEquil(e_int_FN, q_tot_FN, ρ_FN) 
      T_FN             = air_temperature(TS_FN)
      q_vap_FN         = q_tot_FN - PhasePartition(TS_FN).liq
      # --------------------------
      # Bottom boundary quantities 
      # --------------------------
      zM          = auxM.coord[3] 
      q_totM      = QTM/ρM
      windspeed   = sqrt(uM^2 + vM^2 + wM^2)
      e_intM      = EM/ρM - windspeed^2/2 - grav*zM
      TSM         = PhaseEquil(e_intM, q_totM, ρM) 
      q_vapM      = q_totM - PhasePartition(TSM).liq
      TM          = air_temperature(TSM)
      # ----------------------------------------------------------
      # Extract components of diffusive momentum flux (minus-side)
      # ----------------------------------------------------------
      ρτ11, ρτ22, ρτ33, ρτ12, ρτ13, ρτ23 = diffM.ρτ
      
      # ----------------------------------------------------------
      # Boundary momentum fluxes
      # ----------------------------------------------------------
      # Case specific for flat bottom topography, normal vector is n⃗ = k⃗ = [0, 0, 1]ᵀ
      # A more general implementation requires (n⃗ ⋅ ∇A) to be defined where A is replaced by the appropriate flux terms
      C_drag = bl.boundarycondition.C_drag
      ρτ13P  = -ρM * C_drag * windspeed_FN * u_FN 
      ρτ23P  = -ρM * C_drag * windspeed_FN * v_FN 
      # Assign diffusive momentum and moisture fluxes
      # (i.e. ρ𝚻 terms)  
      diffP.ρτ = SVector(0,0,0,0, ρτ13P, ρτ23P)
      
      # ----------------------------------------------------------
      # Boundary moisture fluxes
      # ----------------------------------------------------------
      diffP.moisture.ρd_q_tot  = SVector(diffM.moisture.ρd_q_tot[1],
                                         diffM.moisture.ρd_q_tot[2],
                                         bl.boundarycondition.LHF/(LH_v0))

      # ----------------------------------------------------------
      # Boundary energy fluxes
      # ----------------------------------------------------------
      # Assign diffusive enthalpy flux (i.e. ρ(J+D) terms) 
      diffP.moisture.ρ_SGS_enthalpyflux  = SVector(diffM.moisture.ρ_SGS_enthalpyflux[1],
                                                   diffM.moisture.ρ_SGS_enthalpyflux[2],
                                                   bl.boundarycondition.LHF + bl.boundarycondition.SHF)
  end
end

end # module<|MERGE_RESOLUTION|>--- conflicted
+++ resolved
@@ -1,15 +1,10 @@
 module Atmos
 
 export AtmosModel,
-  
-  ConstantViscosityWithDivergence, SmagorinskyLilly, 
+  ConstantViscosityWithDivergence, SmagorinskyLilly,
   DryModel, EquilMoist,
   NoRadiation,
-<<<<<<< HEAD
-  NoFluxBC, InitStateBC, DYCOMS_BC,
-=======
   NoFluxBC, InitStateBC, RayleighBenardBC,
->>>>>>> 343ab5f9
   FlatOrientation, SphericalOrientation
 
 using LinearAlgebra, StaticArrays
@@ -18,13 +13,9 @@
 using ..PlanetParameters
 using CLIMA.SubgridScaleParameters
 
-import CLIMA.DGmethods: BalanceLaw, vars_aux, vars_state, vars_gradient, vars_diffusive, vars_integrals,
+import CLIMA.DGmethods: BalanceLaw, vars_aux, vars_state, vars_gradient, vars_diffusive,
   flux!, source!, wavespeed, boundarycondition!, gradvariables!, diffusive!,
-<<<<<<< HEAD
-  init_aux!, init_state!, update_aux!, integrate_aux!, LocalGeometry, lengthscale
-=======
   init_aux!, init_state!, update_aux!, LocalGeometry, lengthscale, resolutionmetric
->>>>>>> 343ab5f9
 
 """
     AtmosModel <: BalanceLaw
@@ -73,18 +64,8 @@
     radiation::vars_diffusive(m.radiation,T)
   end
 end
-
-function vars_integrals(m::AtmosModel, T)
-  @vars begin
-    radiation::vars_integrals(m.radiation, T)
-  end
-end
-
-
 function vars_aux(m::AtmosModel, T)
   @vars begin
-    ∫dz::vars_integrals(m,T)
-    ∫dnz::vars_integrals(m,T)
     coord::SVector{3,T}
     orientation::vars_aux(m.orientation, T)
     turbulence::vars_aux(m.turbulence,T)
@@ -92,8 +73,6 @@
     radiation::vars_aux(m.radiation,T)
   end
 end
-
-
 
 """
     flux!(m::AtmosModel, flux::Grad, state::Vars, diffusive::Vars, aux::Vars, t::Real)
@@ -201,10 +180,6 @@
   update_aux!(m.moisture, state, diffusive, aux, t)
 end
 
-function integrate_aux!(m::AtmosModel, integ::Vars, state::Vars, aux::Vars)
-  integrate_aux!(m.radiation, integ, state, aux)
-end
-
 include("turbulence.jl")
 include("moisture.jl")
 include("radiation.jl")
@@ -253,16 +228,12 @@
 end
 function boundarycondition!(m::AtmosModel{O,T,M,R,S,BC,IS}, stateP::Vars, diffP::Vars, auxP::Vars,
     nM, stateM::Vars, diffM::Vars, auxM::Vars, bctype, t) where {O,T,M,R,S,BC <: NoFluxBC,IS}
-<<<<<<< HEAD
-  stateP.ρu -= 2 * dot(stateM.ρu, nM) * nM
-=======
     DF = eltype(stateM)
     UM, VM, WM = stateM.ρu
     stateP.ρ = stateM.ρ
     stateP.ρu -= 2 * dot(stateM.ρu, nM) * collect(nM)
     diffP.ρτ = SVector(DF(0), DF(0), DF(0), DF(0), DF(0), DF(0))
     diffP.moisture.ρd_h_tot = SVector(DF(0), DF(0), DF(0))
->>>>>>> 343ab5f9
 end
 
 """
@@ -277,104 +248,8 @@
   init_state!(m, stateP, auxP, auxP.coord, t)
 end
 
-function init_state!(m::AtmosModel, state::Vars, aux::Vars, coord, t)
-  m.init_state(state, aux, coord, t)
-end
-
-"""
-  DYCOMS_BC <: BoundaryCondition
-  Prescribes boundary conditions for Dynamics of Marine Stratocumulus Case
-"""
-struct DYCOMS_BC <: BoundaryCondition
-  C_drag
-  LHF
-  SHF
-end
-function boundarycondition!(bl::AtmosModel{O,T,M,R,S,BC,IS}, stateP::Vars, diffP::Vars, auxP::Vars,
-    nM, stateM::Vars, diffM::Vars, auxM::Vars, bctype, t, state1::Vars, diff1::Vars, aux1::Vars) where {O,T,M,R,S,BC <: DYCOMS_BC,IS}
-    # stateM is the 𝐘⁻ state while stateP is the 𝐘⁺ state at an interface. 
-    # at the boundaries the ⁻, minus side states are the interior values
-    # state1 is 𝐘 at the first interior nodes relative to the bottom wall 
-    DF = eltype(stateP)
-    
-    # Get values from minus-side state
-    ρM = stateM.ρ 
-    UM, VM, WM = stateM.ρu
-    EM = stateM.ρe
-    QTM = stateM.moisture.ρq_tot
-    uM, vM, wM  = UM/ρM, VM/ρM, WM/ρM
-    q_totM = QTM/ρM
-    UnM = nM[1] * UM + nM[2] * VM + nM[3] * WM
-    
-    # Assign reflection wall boundaries (top wall)
-    stateP.ρu = SVector(UM - 2 * nM[1] * UnM, 
-                        VM - 2 * nM[2] * UnM,
-                        WM - 2 * nM[3] * UnM)
-
-    # Assign scalar values at the boundaries 
-    stateP.ρ = ρM
-    stateP.moisture.ρq_tot = QTM
-    # Assign diffusive fluxes at boundaries
-    diffP = diffM
-    xvert = auxM.coord[3]
-    
-    if bctype == 5
-      # ------------------------------------------------------------------------
-      # (<var>_FN) First node values (First interior node from bottom wall)
-      # ------------------------------------------------------------------------
-      z_FN             = aux1.coord[3]
-      ρ_FN             = state1.ρ
-      U_FN, V_FN, W_FN = state1.ρu
-      E_FN             = state1.ρe
-      u_FN, v_FN, w_FN = U_FN/ρ_FN, V_FN/ρ_FN, W_FN/ρ_FN
-      windspeed_FN     = sqrt(u_FN^2 + v_FN^2 + w_FN^2)
-      q_tot_FN         = state1.moisture.ρq_tot / ρ_FN
-      e_int_FN         = E_FN/ρ_FN - windspeed_FN^2/2 - grav*z_FN
-      TS_FN            = PhaseEquil(e_int_FN, q_tot_FN, ρ_FN) 
-      T_FN             = air_temperature(TS_FN)
-      q_vap_FN         = q_tot_FN - PhasePartition(TS_FN).liq
-      # --------------------------
-      # Bottom boundary quantities 
-      # --------------------------
-      zM          = auxM.coord[3] 
-      q_totM      = QTM/ρM
-      windspeed   = sqrt(uM^2 + vM^2 + wM^2)
-      e_intM      = EM/ρM - windspeed^2/2 - grav*zM
-      TSM         = PhaseEquil(e_intM, q_totM, ρM) 
-      q_vapM      = q_totM - PhasePartition(TSM).liq
-      TM          = air_temperature(TSM)
-      # ----------------------------------------------------------
-      # Extract components of diffusive momentum flux (minus-side)
-      # ----------------------------------------------------------
-      ρτ11, ρτ22, ρτ33, ρτ12, ρτ13, ρτ23 = diffM.ρτ
-      
-      # ----------------------------------------------------------
-      # Boundary momentum fluxes
-      # ----------------------------------------------------------
-      # Case specific for flat bottom topography, normal vector is n⃗ = k⃗ = [0, 0, 1]ᵀ
-      # A more general implementation requires (n⃗ ⋅ ∇A) to be defined where A is replaced by the appropriate flux terms
-      C_drag = bl.boundarycondition.C_drag
-      ρτ13P  = -ρM * C_drag * windspeed_FN * u_FN 
-      ρτ23P  = -ρM * C_drag * windspeed_FN * v_FN 
-      # Assign diffusive momentum and moisture fluxes
-      # (i.e. ρ𝚻 terms)  
-      diffP.ρτ = SVector(0,0,0,0, ρτ13P, ρτ23P)
-      
-      # ----------------------------------------------------------
-      # Boundary moisture fluxes
-      # ----------------------------------------------------------
-      diffP.moisture.ρd_q_tot  = SVector(diffM.moisture.ρd_q_tot[1],
-                                         diffM.moisture.ρd_q_tot[2],
-                                         bl.boundarycondition.LHF/(LH_v0))
-
-      # ----------------------------------------------------------
-      # Boundary energy fluxes
-      # ----------------------------------------------------------
-      # Assign diffusive enthalpy flux (i.e. ρ(J+D) terms) 
-      diffP.moisture.ρ_SGS_enthalpyflux  = SVector(diffM.moisture.ρ_SGS_enthalpyflux[1],
-                                                   diffM.moisture.ρ_SGS_enthalpyflux[2],
-                                                   bl.boundarycondition.LHF + bl.boundarycondition.SHF)
-  end
+function init_state!(m::AtmosModel, state::Vars, aux::Vars, coords, t)
+  m.init_state(state, aux, coords, t)
 end
 
 end # module