using CLIMA.PlanetParameters
<<<<<<< HEAD
export NoFluxBC, InitStateBC, DYCOMS_BC, PeriodicBC
=======
export PeriodicBC, NoFluxBC, InitStateBC, DYCOMS_BC
>>>>>>> fdff985b

#TODO: figure out a better interface for this.
# at the moment we can just pass a function, but we should do something better
# need to figure out how subcomponents will interact.
function atmos_boundary_state!(::Rusanov, f::Function, m::AtmosModel,
                               stateP::Vars, auxP::Vars, nM, stateM::Vars,
                               auxM::Vars, bctype, t, _...)
  f(stateP, auxP, nM, stateM, auxM, bctype, t)
end

function atmos_boundary_state!(::CentralNumericalFluxDiffusive, f::Function,
                               m::AtmosModel, stateP::Vars, diffP::Vars,
                               auxP::Vars, nM, stateM::Vars, diffM::Vars,
                               auxM::Vars, bctype, t, _...)
  f(stateP, diffP, auxP, nM, stateM, diffM, auxM, bctype, t)
end

# lookup boundary condition by face
function atmos_boundary_state!(nf::Rusanov, bctup::Tuple, m::AtmosModel,
                               stateP::Vars, auxP::Vars, nM, stateM::Vars,
                               auxM::Vars, bctype, t, _...)
  atmos_boundary_state!(nf, bctup[bctype], m, stateP, auxP, nM, stateM, auxM,
                        bctype, t)
end

function atmos_boundary_state!(nf::CentralNumericalFluxDiffusive,
                               bctup::Tuple, m::AtmosModel, stateP::Vars,
                               diffP::Vars, auxP::Vars, nM, stateM::Vars,
                               diffM::Vars, auxM::Vars, bctype, t, _...)
  atmos_boundary_state!(nf, bctup[bctype], m, stateP, diffP, auxP, nM, stateM,
                        diffM, auxM, bctype, t)
end


abstract type BoundaryCondition
end

"""
    PeriodicBC <: BoundaryCondition

Assume that the topology is periodic and hence nothing special needs to be done at the boundaries.
"""
struct PeriodicBC <: BoundaryCondition end

# TODO: assert somewhere that the topology is actually periodic when using those
atmos_boundary_state!(_, ::PeriodicBC, _...) = nothing

"""
    NoFluxBC <: BoundaryCondition

Set the momentum at the boundary to be zero.
"""
# TODO: This should be fixed later once BCs are figured out (likely want
# different things here?)
struct NoFluxBC <: BoundaryCondition
end

function atmos_boundary_state!(::Rusanov, bc::NoFluxBC, m::AtmosModel,
                               stateP::Vars, auxP::Vars, nM, stateM::Vars,
                               auxM::Vars, bctype, t, _...)
  DF = eltype(stateM)
  stateP.ρ = stateM.ρ
  stateP.ρu -= 2 * dot(stateM.ρu, nM) * SVector(nM)
end

function atmos_boundary_state!(::CentralNumericalFluxDiffusive, bc::NoFluxBC,
                               m::AtmosModel, stateP::Vars, diffP::Vars,
                               auxP::Vars, nM, stateM::Vars, diffM::Vars,
                               auxM::Vars, bctype, t, _...)
  DF = eltype(stateM)
  stateP.ρ = stateM.ρ
  stateP.ρu -= 2 * dot(stateM.ρu, nM) * SVector(nM)
  diffP.ρτ = SVector(DF(0), DF(0), DF(0), DF(0), DF(0), DF(0))
  diffP.moisture.ρd_h_tot = SVector(DF(0), DF(0), DF(0))
end

"""
    InitStateBC <: BoundaryCondition

Set the value at the boundary to match the `init_state!` function. This is
mainly useful for cases where the problem has an explicit solution.
"""
# TODO: This should be fixed later once BCs are figured out (likely want
# different things here?)
struct InitStateBC <: BoundaryCondition
end
function atmos_boundary_state!(::Rusanov, bc::InitStateBC, m::AtmosModel,
                               stateP::Vars, auxP::Vars, nM, stateM::Vars,
                               auxM::Vars, bctype, t, _...)
  init_state!(m, stateP, auxP, auxP.coord, t)
end
function atmos_boundary_state!(::CentralNumericalFluxDiffusive, bc::InitStateBC,
                               m::AtmosModel, stateP::Vars, diffP::Vars,
                               auxP::Vars, nM, stateM::Vars, diffM::Vars,
                               auxM::Vars, bctype, t, _...)
  init_state!(m, stateP, auxP, auxP.coord, t)
end


"""
  DYCOMS_BC <: BoundaryCondition
  Prescribes boundary conditions for Dynamics of Marine Stratocumulus Case
"""
struct DYCOMS_BC{DT} <: BoundaryCondition
  C_drag::DT
  LHF::DT
  SHF::DT
end
function atmos_boundary_state!(::Rusanov, bc::DYCOMS_BC, m::AtmosModel,
                               stateP::Vars, auxP::Vars, nM, stateM::Vars,
                               auxM::Vars, bctype, t, state1::Vars, aux1::Vars)
  # stateM is the 𝐘⁻ state while stateP is the 𝐘⁺ state at an interface. 
  # at the boundaries the ⁻, minus side states are the interior values
  # state1 is 𝐘 at the first interior nodes relative to the bottom wall 
  DT = eltype(stateP)
  # Get values from minus-side state
  ρM = stateM.ρ 
  UM, VM, WM = stateM.ρu
  EM = stateM.ρe
  QTM = stateM.moisture.ρq_tot
  uM, vM, wM  = UM/ρM, VM/ρM, WM/ρM
  q_totM = QTM/ρM
  UnM = nM[1] * UM + nM[2] * VM + nM[3] * WM
  
  # Assign reflection wall boundaries (top wall)
  stateP.ρu = SVector(UM - 2 * nM[1] * UnM, 
                      VM - 2 * nM[2] * UnM,
                      WM - 2 * nM[3] * UnM)

  # Assign scalar values at the boundaries 
  stateP.ρ = ρM
  stateP.moisture.ρq_tot = QTM
  
  if bctype == 1 # bctype identifies bottom wall 
    stateP.ρu = SVector(0,0,0)
  end
end
function atmos_boundary_state!(::CentralNumericalFluxDiffusive, bc::DYCOMS_BC,
                               m::AtmosModel, stateP::Vars, diffP::Vars,
                               auxP::Vars, nM, stateM::Vars, diffM::Vars,
                               auxM::Vars, bctype, t, state1::Vars, diff1::Vars,
                               aux1::Vars)
  # stateM is the 𝐘⁻ state while stateP is the 𝐘⁺ state at an interface. 
  # at the boundaries the ⁻, minus side states are the interior values
  # state1 is 𝐘 at the first interior nodes relative to the bottom wall 
  DT = eltype(stateP)
  # Get values from minus-side state
  ρM = stateM.ρ 
  UM, VM, WM = stateM.ρu
  EM = stateM.ρe
  QTM = stateM.moisture.ρq_tot
  uM, vM, wM  = UM/ρM, VM/ρM, WM/ρM
  q_totM = QTM/ρM
  UnM = nM[1] * UM + nM[2] * VM + nM[3] * WM

  # Assign reflection wall boundaries (top wall)
  stateP.ρu = SVector(UM - 2 * nM[1] * UnM, 
                      VM - 2 * nM[2] * UnM,
                      WM - 2 * nM[3] * UnM)

  # Assign scalar values at the boundaries 
  stateP.ρ = ρM
  stateP.moisture.ρq_tot = QTM
  # Assign diffusive fluxes at boundaries
  diffP = diffM
  xvert = auxM.coord[3]

  if bctype == 1 # bctype identifies bottom wall 
    # ------------------------------------------------------------------------
    # (<var>_FN) First node values (First interior node from bottom wall)
    # ------------------------------------------------------------------------
    z_FN             = aux1.coord[3]
    ρ_FN             = state1.ρ
    U_FN, V_FN, W_FN = state1.ρu
    E_FN             = state1.ρe
    u_FN, v_FN, w_FN = U_FN/ρ_FN, V_FN/ρ_FN, W_FN/ρ_FN
    windspeed_FN     = sqrt(u_FN^2 + v_FN^2 + w_FN^2)
    q_tot_FN         = state1.moisture.ρq_tot / ρ_FN
    e_int_FN         = E_FN/ρ_FN - windspeed_FN^2/2 - grav*z_FN
    TS_FN            = PhaseEquil(e_int_FN, q_tot_FN, ρ_FN) 
    T_FN             = air_temperature(TS_FN)
    q_vap_FN         = q_tot_FN - PhasePartition(TS_FN).liq
    # --------------------------
    # Bottom boundary quantities 
    # --------------------------
    zM          = auxM.coord[3] 
    q_totM      = QTM/ρM
    windspeed   = sqrt(uM^2 + vM^2 + wM^2)
    e_intM      = EM/ρM - windspeed^2/2 - grav*zM
    TSM         = PhaseEquil(e_intM, q_totM, ρM) 
    q_vapM      = q_totM - PhasePartition(TSM).liq
    TM          = air_temperature(TSM)
    # ----------------------------------------------------------
    # Extract components of diffusive momentum flux (minus-side)
    # ----------------------------------------------------------
    ρτ11, ρτ22, ρτ33, ρτ12, ρτ13, ρτ23 = diffM.ρτ

    # ----------------------------------------------------------
    # Boundary momentum fluxes
    # ----------------------------------------------------------
    # Case specific for flat bottom topography, normal vector is n⃗ = k⃗ = [0, 0, 1]ᵀ
    # A more general implementation requires (n⃗ ⋅ ∇A) to be defined where A is replaced by the appropriate flux terms
    C_drag = bc.C_drag
    ρτ13P  = -ρM * C_drag * windspeed_FN * u_FN 
    ρτ23P  = -ρM * C_drag * windspeed_FN * v_FN 
    # Assign diffusive momentum and moisture fluxes
    # (i.e. ρ𝛕 terms)  
    stateP.ρu = SVector(0,0,0)
    diffP.ρτ = SVector(0,0,0,0, ρτ13P, ρτ23P)

    # ----------------------------------------------------------
    # Boundary moisture fluxes
    # ----------------------------------------------------------
    diffP.moisture.ρd_q_tot  = SVector(diffM.moisture.ρd_q_tot[1],
                                       diffM.moisture.ρd_q_tot[2],
                                       bc.LHF/(LH_v0))
    # ----------------------------------------------------------
    # Boundary energy fluxes
    # ----------------------------------------------------------
    # Assign diffusive enthalpy flux (i.e. ρ(J+D) terms) 
    diffP.moisture.ρd_h_tot  = SVector(diffM.moisture.ρd_h_tot[1],
                                       diffM.moisture.ρd_h_tot[2],
                                       bc.LHF + bc.SHF)
  end
end
<|MERGE_RESOLUTION|>--- conflicted
+++ resolved
@@ -1,9 +1,5 @@
 using CLIMA.PlanetParameters
-<<<<<<< HEAD
-export NoFluxBC, InitStateBC, DYCOMS_BC, PeriodicBC
-=======
 export PeriodicBC, NoFluxBC, InitStateBC, DYCOMS_BC
->>>>>>> fdff985b
 
 #TODO: figure out a better interface for this.
 # at the moment we can just pass a function, but we should do something better
