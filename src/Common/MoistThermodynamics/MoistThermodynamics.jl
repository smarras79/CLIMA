--- conflicted
+++ resolved
@@ -35,13 +35,9 @@
 export liquid_fraction_equil, liquid_fraction_nonequil, saturation_adjustment, PhasePartition_equil
 
 # Auxiliary functions, e.g., for diagnostic purposes
-<<<<<<< HEAD
-export air_temperature_from_liquid_ice_pottemp, dry_pottemp, dry_pottemp_given_pressure, virtual_pottemp, exner, exner_given_pressure
-=======
 export air_temperature_from_liquid_ice_pottemp, air_temperature_from_liquid_ice_pottemp_given_pressure
 export air_temperature_from_liquid_ice_pottemp_non_linear
 export dry_pottemp, dry_pottemp_given_pressure, virtual_pottemp, exner, exner_given_pressure
->>>>>>> 63cb59f5
 export liquid_ice_pottemp, liquid_ice_pottemp_given_pressure, liquid_ice_pottemp_sat, relative_humidity
 
 include("states.jl")
@@ -215,11 +211,7 @@
 Without the specific humidity arguments, the results
 are that of dry air.
 """
-<<<<<<< HEAD
-function moist_gas_constants(q::PhasePartition{FT}=q_pt_0(FT)) where {FT<:Real}
-=======
 function gas_constants(q::PhasePartition{FT}=q_pt_0(FT)) where {FT<:Real}
->>>>>>> 63cb59f5
     R_gas  = gas_constant_air(q)
     cp = cp_m(q)
     cv = cv_m(q)
@@ -782,9 +774,6 @@
 
  - `θ_liq_ice` liquid-ice potential temperature
  - `q_tot` total specific humidity
-<<<<<<< HEAD
- - `ρ` density
-=======
  - `ρ` (moist-)air density
 
 by solving the equation
@@ -792,27 +781,10 @@
 ``
   θ_{liq_ice} - liquid_ice_pottemp_sat(T, ρ, q_tot) = 0
 ``
->>>>>>> 63cb59f5
 
 See also [`saturation_adjustment`](@ref).
 """
 function saturation_adjustment_q_tot_θ_liq_ice(θ_liq_ice::FT, q_tot::FT, ρ::FT) where {FT<:Real}
-<<<<<<< HEAD
-  # TODO/FIXME: The initial guesses are computed via iteration,
-  # which is potentially expensive. Other options should
-  # be investigated. Also, the tolerance/iterations are large
-  # when iterated. Perhaps this can be reduced with better guesses.
-
-  # TODO/FIXME: The iteration process seems brittle, and needs to
-  # be reviewed/improved
-  T_1 = air_temperature_initial_guess(θ_liq_ice, ρ, PhasePartition(q_tot)) # Assume all vapor
-  q_v_sat = q_vap_saturation(T_1, ρ)
-  saturated = q_tot <= q_v_sat
-  if saturated
-    return T_1
-  else
-    T_2 = air_temperature_initial_guess(θ_liq_ice, ρ, PhasePartition(q_tot, FT(0), q_tot)) # Assume all vapor
-=======
   T_1 = air_temperature_from_liquid_ice_pottemp(θ_liq_ice, ρ, PhasePartition(q_tot)) # Assume all vapor
   q_v_sat = q_vap_saturation(T_1, ρ)
   unsaturated = q_tot <= q_v_sat
@@ -820,7 +792,6 @@
     return T_1
   else
     T_2 = air_temperature_from_liquid_ice_pottemp(θ_liq_ice, ρ, PhasePartition(q_tot, FT(0), q_tot-q_v_sat)) # Assume all ice
->>>>>>> 63cb59f5
     T, converged = find_zero(
       T -> liquid_ice_pottemp_sat(T, ρ, q_tot) - θ_liq_ice,
       T_1, T_2, SecantMethod(), FT(1e-5), 40)
@@ -832,26 +803,6 @@
 end
 
 """
-<<<<<<< HEAD
-    air_temperature_initial_guess(θ_liq_ice, ρ, q::PhasePartition)
-
-Solves the non-linear equation
-``
-  T = θ_{liq_ice}*(ρ R_m T/MSLP)^(R_m/cp_m) + (LH_{v0} q_{liq} + LH_{s0} q_{ice}) / cp_m
-``
-for temperature `T`
-"""
-function air_temperature_initial_guess(θ_liq_ice::FT, ρ::FT,
-  q::PhasePartition{FT}=q_pt_0(FT)) where {FT<:Real}
-  T, converged = find_zero(
-    T -> T - air_temperature_from_liquid_ice_pottemp(θ_liq_ice, air_pressure(T, ρ, q), q),
-    FT(T_min), FT(T_max), SecantMethod(), FT(1e-3), 10)
-  return T
-end
-
-"""
-=======
->>>>>>> 63cb59f5
     latent_heat_liq_ice(q::PhasePartition{FT})
 
 Latent heat for liquid and ice phases
@@ -881,11 +832,7 @@
 
 The liquid-ice potential temperature where
  - `T` temperature
-<<<<<<< HEAD
- - `ρ` density
-=======
- - `ρ` (moist-)air density
->>>>>>> 63cb59f5
+ - `ρ` (moist-)air density
 and, optionally,
  - `q` [`PhasePartition`](@ref). Without this argument the results are that of dry air.
 """
@@ -909,19 +856,6 @@
 
  - `T` temperature
  - `ρ` (moist-)air density
-and, optionally,
- - `q` [`PhasePartition`](@ref). Without this argument the results are that of dry air.
- """
-dry_pottemp(T::FT, ρ::FT, q::PhasePartition{FT}=q_pt_0(FT)) where {FT<:Real} =
-  T / exner(T, ρ, q)
-
-"""
-    dry_pottemp_given_pressure(T, p[, q::PhasePartition])
-
-The dry potential temperature where
-
- - `T` temperature
- - `ρ` density
 and, optionally,
  - `q` [`PhasePartition`](@ref). Without this argument the results are that of dry air.
  """
@@ -998,11 +932,7 @@
 and, optionally,
  - `q` [`PhasePartition`](@ref). Without this argument the results are that of dry air.
 """
-<<<<<<< HEAD
-function air_temperature_from_liquid_ice_pottemp(θ_liq_ice::FT,
-=======
 function air_temperature_from_liquid_ice_pottemp_given_pressure(θ_liq_ice::FT,
->>>>>>> 63cb59f5
                                                  p::FT,
                                                  q::PhasePartition{FT}=q_pt_0(FT)
                                                  ) where {FT<:Real}
@@ -1017,11 +947,7 @@
 The virtual temperature where
 
  - `T` temperature
-<<<<<<< HEAD
- - `ρ` density
-=======
- - `ρ` (moist-)air density
->>>>>>> 63cb59f5
+ - `ρ` (moist-)air density
 and, optionally,
  - `q` [`PhasePartition`](@ref). Without this argument the results are that of dry air.
 """
@@ -1044,11 +970,7 @@
 The saturated liquid ice potential temperature where
 
  - `T` temperature
-<<<<<<< HEAD
- - `ρ` density
-=======
- - `ρ` (moist-)air density
->>>>>>> 63cb59f5
+ - `ρ` (moist-)air density
 and, optionally,
  - `q` [`PhasePartition`](@ref). Without this argument the results are that of dry air.
 """
@@ -1063,11 +985,7 @@
 The saturated liquid ice potential temperature where
 
  - `T` temperature
-<<<<<<< HEAD
- - `ρ` density
-=======
- - `ρ` (moist-)air density
->>>>>>> 63cb59f5
+ - `ρ` (moist-)air density
  - `q_tot` total specific humidity
 """
 liquid_ice_pottemp_sat(T::FT, ρ::FT, q_tot::FT) where {FT<:Real} =
@@ -1104,11 +1022,7 @@
 
 The Exner function where
  - `T` temperature
-<<<<<<< HEAD
- - `ρ` density
-=======
- - `ρ` (moist-)air density
->>>>>>> 63cb59f5
+ - `ρ` (moist-)air density
 and, optionally,
  - `q` [`PhasePartition`](@ref). Without this argument the results are that of dry air.
 """
