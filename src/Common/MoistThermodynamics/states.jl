export PhasePartition
# Thermodynamic states
export ThermodynamicState,
       PhaseDry,
       PhaseEquil,
       PhaseNonEquil,
       TemperatureSHumEquil,
       LiquidIcePotTempSHumEquil,
       LiquidIcePotTempSHumNonEquil,
<<<<<<< HEAD
       LiquidIcePotTempSHumNonEquil_density
=======
       LiquidIcePotTempSHumNonEquil_given_pressure
>>>>>>> 63cb59f5

"""
    PhasePartition

Represents the mass fractions of the moist air mixture.

# Constructors

    PhasePartition(q_tot::Real[, q_liq::Real[, q_ice::Real]])
    PhasePartition(ts::ThermodynamicState)

See also [`PhasePartition_equil`](@ref)

# Fields

$(DocStringExtensions.FIELDS)
"""
struct PhasePartition{FT<:Real}
  "total specific humidity"
  tot::FT
  "liquid water specific humidity (default: `0`)"
  liq::FT
  "ice specific humidity (default: `0`)"
  ice::FT
end

PhasePartition(q_tot::FT,q_liq::FT) where {FT<:Real} =
  PhasePartition(q_tot, q_liq, zero(FT))
PhasePartition(q_tot::FT) where {FT<:Real} =
  PhasePartition(q_tot, zero(FT), zero(FT))


"""
    ThermodynamicState{FT}

A thermodynamic state, which can be initialized for
various thermodynamic formulations (via its sub-types).
All `ThermodynamicState`'s have access to functions to
compute all other thermodynamic properties.
"""
abstract type ThermodynamicState{FT} end

"""
    PhaseEquil{FT} <: ThermodynamicState

A thermodynamic state assuming thermodynamic equilibrium (therefore, saturation adjustment
may be needed).

# Constructors

    PhaseEquil(e_int, q_tot, ρ)

# Fields

$(DocStringExtensions.FIELDS)
"""
struct PhaseEquil{FT} <: ThermodynamicState{FT}
  "internal energy"
  e_int::FT
  "total specific humidity"
  q_tot::FT
  "density of air (potentially moist)"
  ρ::FT
  "temperature: computed via [`saturation_adjustment`](@ref)"
  T::FT
end
PhaseEquil(e_int::FT, q_tot::FT, ρ::FT) where {FT<:Real} =
  PhaseEquil(e_int, q_tot, ρ, saturation_adjustment(e_int, ρ, q_tot))

"""
    PhaseDry{FT} <: ThermodynamicState

A dry thermodynamic state (`q_tot = 0`).

# Constructors

    PhaseDry(e_int, ρ)

# Fields

$(DocStringExtensions.FIELDS)
"""
struct PhaseDry{FT} <: ThermodynamicState{FT}
  "internal energy"
  e_int::FT
  "density of dry air"
  ρ::FT
end

"""
    LiquidIcePotTempSHumEquil(θ_liq_ice, q_tot, ρ)

Constructs a [`PhaseEquil`](@ref) thermodynamic state from:

 - `θ_liq_ice` - liquid-ice potential temperature
 - `q_tot` - total specific humidity
 - `ρ` - density
"""
function LiquidIcePotTempSHumEquil(θ_liq_ice::FT, q_tot::FT, ρ::FT) where {FT<:Real}
    T = saturation_adjustment_q_tot_θ_liq_ice(θ_liq_ice, q_tot, ρ)
    q_pt = PhasePartition_equil(T, ρ, q_tot)
    e_int = internal_energy(T, q_pt)
    return PhaseEquil(e_int, q_tot, ρ, T)
end

"""
    TemperatureSHumEquil(T, q_tot, p)

Constructs a [`PhaseEquil`](@ref) thermodynamic state from temperature.

 - `T` - temperature
 - `q_tot` - total specific humidity
 - `p` - pressure
"""
function TemperatureSHumEquil(T::FT, q_tot::FT, p::FT) where {FT<:Real}
    ρ = air_density(T, p, PhasePartition(q_tot))
    q = PhasePartition_equil(T, ρ, q_tot)
    e_int = internal_energy(T, q)
    PhaseEquil(e_int, q_tot, ρ, T)
end

"""
   	 PhaseNonEquil{FT} <: ThermodynamicState

A thermodynamic state assuming thermodynamic non-equilibrium (therefore, temperature can
be computed directly).

# Constructors

    PhaseNonEquil(e_int, q::PhasePartition, ρ)

# Fields

$(DocStringExtensions.FIELDS)

"""
struct PhaseNonEquil{FT} <: ThermodynamicState{FT}
  "internal energy"
  e_int::FT
  "phase partition"
  q::PhasePartition{FT}
  "density of air (potentially moist)"
  ρ::FT
end

"""
<<<<<<< HEAD
    LiquidIcePotTempSHumNonEquil(θ_liq_ice, q_pt, p)
=======
    LiquidIcePotTempSHumNonEquil(θ_liq_ice, q_pt, ρ)

Constructs a [`PhaseNonEquil`](@ref) thermodynamic state from:

 - `θ_liq_ice` - liquid-ice potential temperature
 - `q_pt` - phase partition
 - `ρ` - density
"""
function LiquidIcePotTempSHumNonEquil(θ_liq_ice::FT, q_pt::PhasePartition{FT}, ρ::FT) where {FT<:Real}
    T = air_temperature_from_liquid_ice_pottemp(θ_liq_ice, ρ, q_pt)
    e_int = internal_energy(T, q_pt)
    PhaseNonEquil(e_int, q_pt, ρ)
end

"""
    LiquidIcePotTempSHumNonEquil_given_pressure(θ_liq_ice, q_pt, p)
>>>>>>> 63cb59f5

Constructs a [`PhaseNonEquil`](@ref) thermodynamic state from:

 - `θ_liq_ice` - liquid-ice potential temperature
 - `q_pt` - phase partition
 - `p` - pressure
"""
<<<<<<< HEAD
function LiquidIcePotTempSHumNonEquil(θ_liq_ice::FT, q_pt::PhasePartition{FT}, p::FT) where {FT<:Real}
    T = air_temperature_from_liquid_ice_pottemp(θ_liq_ice, p, q_pt)
=======
function LiquidIcePotTempSHumNonEquil_given_pressure(θ_liq_ice::FT, q_pt::PhasePartition{FT}, p::FT) where {FT<:Real}
    T = air_temperature_from_liquid_ice_pottemp_given_pressure(θ_liq_ice, p, q_pt)
>>>>>>> 63cb59f5
    ρ = air_density(T, p, q_pt)
    e_int = internal_energy(T, q_pt)
    PhaseNonEquil(e_int, q_pt, ρ)
end

"""
    LiquidIcePotTempSHumNonEquil_density(θ_liq_ice, q_pt, ρ)

Constructs a [`PhaseNonEquil`](@ref) thermodynamic state from:

 - `θ_liq_ice` - liquid-ice potential temperature
 - `q_pt` - phase partition
 - `ρ` - density
"""
function LiquidIcePotTempSHumNonEquil_density(θ_liq_ice::FT, q_pt::PhasePartition{FT}, ρ::FT) where {FT<:Real}
    T = air_temperature_initial_guess(θ_liq_ice, ρ, q_pt)
    e_int = internal_energy(T, q_pt)
    PhaseNonEquil(e_int, q_pt, ρ)
end<|MERGE_RESOLUTION|>--- conflicted
+++ resolved
@@ -7,11 +7,7 @@
        TemperatureSHumEquil,
        LiquidIcePotTempSHumEquil,
        LiquidIcePotTempSHumNonEquil,
-<<<<<<< HEAD
-       LiquidIcePotTempSHumNonEquil_density
-=======
        LiquidIcePotTempSHumNonEquil_given_pressure
->>>>>>> 63cb59f5
 
 """
     PhasePartition
@@ -158,9 +154,6 @@
 end
 
 """
-<<<<<<< HEAD
-    LiquidIcePotTempSHumNonEquil(θ_liq_ice, q_pt, p)
-=======
     LiquidIcePotTempSHumNonEquil(θ_liq_ice, q_pt, ρ)
 
 Constructs a [`PhaseNonEquil`](@ref) thermodynamic state from:
@@ -177,7 +170,6 @@
 
 """
     LiquidIcePotTempSHumNonEquil_given_pressure(θ_liq_ice, q_pt, p)
->>>>>>> 63cb59f5
 
 Constructs a [`PhaseNonEquil`](@ref) thermodynamic state from:
 
@@ -185,29 +177,9 @@
  - `q_pt` - phase partition
  - `p` - pressure
 """
-<<<<<<< HEAD
-function LiquidIcePotTempSHumNonEquil(θ_liq_ice::FT, q_pt::PhasePartition{FT}, p::FT) where {FT<:Real}
-    T = air_temperature_from_liquid_ice_pottemp(θ_liq_ice, p, q_pt)
-=======
 function LiquidIcePotTempSHumNonEquil_given_pressure(θ_liq_ice::FT, q_pt::PhasePartition{FT}, p::FT) where {FT<:Real}
     T = air_temperature_from_liquid_ice_pottemp_given_pressure(θ_liq_ice, p, q_pt)
->>>>>>> 63cb59f5
     ρ = air_density(T, p, q_pt)
     e_int = internal_energy(T, q_pt)
     PhaseNonEquil(e_int, q_pt, ρ)
-end
-
-"""
-    LiquidIcePotTempSHumNonEquil_density(θ_liq_ice, q_pt, ρ)
-
-Constructs a [`PhaseNonEquil`](@ref) thermodynamic state from:
-
- - `θ_liq_ice` - liquid-ice potential temperature
- - `q_pt` - phase partition
- - `ρ` - density
-"""
-function LiquidIcePotTempSHumNonEquil_density(θ_liq_ice::FT, q_pt::PhasePartition{FT}, ρ::FT) where {FT<:Real}
-    T = air_temperature_initial_guess(θ_liq_ice, ρ, q_pt)
-    e_int = internal_energy(T, q_pt)
-    PhaseNonEquil(e_int, q_pt, ρ)
 end