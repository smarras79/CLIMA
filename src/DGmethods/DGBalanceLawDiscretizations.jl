"""
DG Balance Law Discretizations module.
Attempts to provide a reasonable implementation of a discontinuous Galerkin
method (in weak form) on tensor product quadrilateral (2D) and hexahedral (3D)
elements for balance laws of the form

```math
q_{,t} + Σ_{i=1,...d} F_{i,i} = s
```

where ``q`` is the state vector, ``F`` is the flux function, and ``s`` is the
source function. ``F`` includes both the "inviscid" and "viscous" fluxes. Note
that this is a space only discretization, time must be advanced using some
ordinary differential equations methods; see [`ODESolvers`](@ref).

The flux function `F_{i}` is taken to be of the form:
```math
F_{i} := F_{i}(q, σ; a)
σ = H(q, ∇G(q; a); a)
```
where ``a`` is a set of parameters and viscous terms enter through ``σ``

The source term is of the form:
```math
s := s(q; a)
```

In the code and docs the following terminology is used:
- ``q`` is referred to as the state
- ``σ`` is the viscous state
- ``a`` is the auxiliary state
- ``F`` is the physical flux
- ``H`` is the viscous transform
- ``G`` is the gradient transform

Much of the notation used in this module follows Hesthaven and Warburton (2008).

!!! note

    Currently all the functions take the same parameters and the gradient
    transform can take a user-specified subset of the state vector.

!!! note

    We plan to switch to a skew-symmetric formulation (at which time this note
    will be removed)

!!! references

    ```
    @BOOK{HesthavenWarburton2008,
      title = {Nodal Discontinuous {G}alerkin Methods: {A}lgorithms, Analysis,
               and Applications},
      publisher = {Springer-Verlag New York},
      year = {2008},
      author = {Hesthaven, Jan S. and Warburton, Tim},
      volume = {54},
      series = {Texts in Applied Mathematics},
      doi = {10.1007/978-0-387-72067-8}
    }
    ```
"""
module DGBalanceLawDiscretizations

using MPI
using ...Grids
using ...MPIStateArrays
using Documenter
using StaticArrays
using ...SpaceMethods
using DocStringExtensions
using ...Topologies

export DGBalanceLaw

# {{{ FIXME: remove this after we've figure out how to pass through to kernel
const _nvgeo = 14
const _ξx, _ηx, _ζx, _ξy, _ηy, _ζy, _ξz, _ηz, _ζz, _MJ, _MJI,
       _x, _y, _z = 1:_nvgeo

const _nsgeo = 5
const _nx, _ny, _nz, _sMJ, _vMJI = 1:_nsgeo
# }}}

include("DGBalanceLawDiscretizations_kernels.jl")
include("NumericalFluxes.jl")

"""
<<<<<<< HEAD
    DGBalanceLaw(;grid,
                 length_state_vector,
                 flux!,
                 numericalflux!,
                 gradstates=(),
                 length_constant_auxiliary=0,
                 length_dynamic_auxiliary=0,
                 dynamic_auxiliary_update! = (auxd, Q, auxc, t) -> error(),
                 constant_auxiliary_init! = nothing,
                 source! = nothing)

Given a balance law for `length_state_vector` fields of the form

   ``q_{,t} + Σ_{i=1,...d} F_{i,i} = s``

The flux function `F_{i}` can depend on the state `q`, gradient `q` for `j =
1,...,d`, time `t`, and a set of user defined "constant" state `ϕ`.

The flux functions `flux!` has syntax
```
    flux!(F, Q, G, ϕ_c, ϕ_d, t)
```
where:
- `F` is an `MArray` of size `(d, length_state_vector)` to be filled
- `Q` is the state to evaluate
- `G` is an array of size `(d, ngradstate)` for `Q` for `j = 1,...,d` for the
  subset of variables sepcified by `gradstates`
- `ϕ_c` is the user-defined constant state
- `ϕ_d` is the user-defined dynamic state
- `t` is the time
=======
    DGBalanceLaw <: AbstractDGMethod
>>>>>>> e4a0bb38

This contains the necessary information for a discontinuous Galerkin method for
balance laws.

See also: Outer constructor [`DGBalanceLaw`](@ref)

# Fields

$(DocStringExtensions.FIELDS)

"""
struct DGBalanceLaw <: AbstractDGMethod
  "computational grid / mesh"
  grid::DiscontinuousSpectralElementGrid

  "number of state"
  nstate::Int

  "physical flux function"
  flux!::Function

  "numerical flux function"
  numerical_flux!::Function

  "numerical boundary flux function"
  numerical_boundary_flux!::Union{Nothing, Function}

  "storage for the viscous state"
  Qvisc::MPIStateArray

  "number of out states for gradient_transform!"
  number_gradient_states::Int

  "number of out states for the viscous_transform!"
  number_viscous_states::Int

<<<<<<< HEAD
  "update function for auxd state"
  auxdfun!::Function

  "update function for auxd state"
  source!::Union{Nothing, Function}
end

function DGBalanceLaw(;grid, length_state_vector, flux!, numericalflux!,
                      gradstates=(), length_constant_auxiliary=0,
                      length_dynamic_auxiliary=0, dynamic_auxiliary_update! =
                      (auxd, Q, auxc, t) -> error(), constant_auxiliary_init! =
                      nothing, source! = nothing)
  ngradstate = length(gradstates)
=======
  "tuple of states going into gradient_transform!"
  states_for_gradient_transform::Tuple

  "transform from state to variables to take gradient of"
  gradient_transform!::Union{Nothing, Function}

  "transform from Q and gradient state to viscous states"
  viscous_transform!::Union{Nothing, Function}

  "penalty for the viscous state computation"
  viscous_penalty!::Union{Nothing, Function}

  "boundary penalty for the viscous state computation (e.g., Dirichlet)"
  viscous_boundary_penalty!::Union{Nothing, Function}

  "auxiliary state array"
  auxstate::MPIStateArray

  "source function"
  source!::Union{Nothing, Function}
end

"""
    DGBalanceLaw(;grid::DiscontinuousSpectralElementGrid,
                 length_state_vector,
                 flux!,
                 numerical_flux!,
                 numerical_boundary_flux! = nothing,
                 states_for_gradient_transform = (),
                 number_gradient_states = 0,
                 number_viscous_states = 0,
                 gradient_transform! = nothing,
                 viscous_transform! = nothing,
                 viscous_penalty! = nothing,
                 viscous_boundary_penalty! = nothing,
                 auxiliary_state_length = 0,
                 auxiliary_state_initialization! = nothing,
                 source! = nothing)

Constructs a `DGBalanceLaw` spatial discretization type for the physics defined
by `flux!` and `source!`. The computational domain is defined by `grid`. The
number of state variables is defined by `length_state_vector`. The user may also
specify an auxiliary state which will be unpacked by the compute kernel passed
on to the user-defined flux and numerical flux functions. The source function
`source!` is optional.

The flux function is called with data from a degree of freedom (DOF) as
```
flux!(F, Q, V, aux, t)
```
where
- `F` is an `MArray` of size `(dim, length_state_vector)` to be filled (note
  that this is uninitialized so the user must set to zero if is this desired)
- `Q` is the state to evaluate (`MArray`)
- `V` is the viscous state to evaluate (`MArray`)
- `aux` is the user-defined auxiliary state (`MArray`)
- `t` is the current simulation time
Warning: Modifications to `Q` or `aux` may cause side effects and should be
avoided.

The numerical flux function is called with data from two DOFs as
```
numerical_flux!(F, nM, QM, VM, auxM, QP, VP, auxP, t)
```
where
- `F` is an `MVector` of length `length_state_vector` to be filled with the
  numerical flux across the face (note that this is uninitialized so user must
  set to zero if is this desired)
- `nM` is the unit outward normal to the face with respect to the minus side
  (`MVector` of length `3`)
- `QM` and `QP` are the minus and plus side states (`MArray`)
- `VM` and `VP` are the minus and plus viscous side states (`MArray`)
- `auxM` and `auxP` are the auxiliary states (`MArray`)
- `t` is the current simulation time
Warning: Modifications to `nM`, `QM`, `auxM`, `QP`, or `auxP` may cause side
effects and should be avoided.

If `grid.topology` has a boundary then the function
`numerical_boundary_flux!` must be specified. This function is called
with the data from the neighbouring DOF as
```
numerical_boundary_flux!(F, nM, QM, VM, auxM, QP, VP, auxP, bctype, t)
```
where
- `F` is an `MArray` of size `(dim, length_state_vector)` to be filled with the
  numerical flux across the face (note that this is uninitialized so user must
  set to zero is this desired)
- `nM` is the unit outward normal to the face with respect to the minus side
  (`MVector` of length `3`)
- `QM` and `QP` are the minus and plus side states (`MArray`)
- `VM` and `VP` are the minus and plus viscous side states (`MArray`)
- `auxM` and `auxP` are the auxiliary states (`MArray`)
- `bctype` is the boundary condition flag for the connected face and element of
   `grid.elemtobndy`
- `t` is the current simulation time
Note: `QP` and `auxP` are filled with values based on degrees of freedom
referenced in `grid.vmapP`; `QP` and `auxP` may be modified by the calling
function.

Warning: Modifications to `nM`, `QM`, or `auxM` may cause side effects and
should be avoided.

If present the source function is called with data from a DOF as
```
source!(S, Q, aux, t)
```
where `S` is an `MVector` of length `length_state_vector` to be filled; other
arguments are the same as `flux!` and the same warning concerning `Q` and `aux`
applies.

When `auxiliary_state_initialization! !== nothing` then this is called on the
auxiliary state (assuming `auxiliary_state_length > 0`) as
```
auxiliary_state_initialization!(aux, x, y, z)
```
where `aux` is an `MArray` to fill with the auxiliary state for a DOF located at
Cartesian coordinate locations `(x, y, z)`; see also
[`grad_auxiliary_state!`](@ref) allows the user to take the gradient of a field
stored in the auxiliary state.

When viscous terms are needed, the user must specify values for the following
keyword arguments:
- `states_for_gradient_transform` (`Tuple`)
- `number_gradient_states` (`Int`)
- `number_viscous_states` (`Int`)
- `gradient_transform!` (`Function`)
- `viscous_transform!` (`Function`)
- `viscous_penalty!` (`Function`)
- `viscous_boundary_penalty!` (`Function`); only required if the topology has a
  boundary

The function `gradient_transform!` is the implementation of the function `G` in
the module docs; see [`DGBalanceLawDiscretizations`](@ref). It transforms the
elements of the components of state vector specified by
`states_for_gradient_transform` into the values that should have their gradient
taken. It is called on each DOF as:
```
gradient_transform!(G, Q, aux, t)
```
where `G` is an `MVector` of length `number_gradient_states` to be filled, `Q`
is an `MVector` containing only the states specified by
`states_for_gradient_transform`, `aux` is the full auxiliary state at the DOF,
and `t` is the simulation time.Q

The function `viscous_transform!` is the implementation of the function `H` in
the module docs; see [`DGBalanceLawDiscretizations`](@ref). It transforms the
gradient ``∇G`` and ``q`` into the viscous state ``σ``. It is called on each DOF
as:
```
viscous_transform!(V, gradG, Q, aux, t)
```
where `V` is an `MVector` of length `number_viscous_states` to be filled,
`gradG` is an `MMatrix` containing the DG-gradient of ``G``, `Q` is an `MVector`
containing only the states specified by `states_for_gradient_transform`, `aux`
is the full auxiliary state at the DOF, and `t` is the simulation time. Note
that `V` is a vector not a matrix so that minimal storage can be used if
symmetry can be exploited.

The function `viscous_penalty!` is the penalty terms to be used for the
DG-gradient calculation. It is called with data from two neighbouring degrees of
freedom as
```
viscous_penalty!(V, nM, HM, QM, auxM, HP, QP, auxP, t)
```
where:
- `V` is an `MVector` of length `number_viscous_states` to be filled with the
  numerical penalty across the face; see below.
- `nM` is the unit outward normal to the face with respect to the minus side
  (`MVector` of length `3`)
- `HM` and `HP` are the minus and plus evaluation of `gradient_transform!` on
  either side of the face
- `QM` and `QP` are the minus and plus side states (`MArray`); filled only with
  `states_for_gradient_transform` states.
- `auxM` and `auxP` are the auxiliary states (`MArray`)
- `t` is the current simulation time
The viscous penalty function is should compute on the faces
```math
n^{-} \\cdot H^{*} - n^{-} \\cdot H^{-}
```
where ``n^{-} \\cdot H^{*}`` is the "numerical-flux" for the viscous state
computation and ``H^{-}`` is the value of `viscous_transform!` evaluated on the
minus side ``n^{-} \\cdot G^{-}`` as an argument.

If `grid.topology` has a boundary then the function `viscous_boundary_penalty!`
must be specified. This function is called with the data from the neighbouring
DOF as
```
viscous_boundary_penalty!(V, nM, HM, QM, auxM, HP, QP, auxP, bctype, t)
```
where the required behaviour mimics that of `viscous_penalty!` and
`numerical_boundary_flux!`.

!!! note

    If `(x, y, z)`, or data derived from this such as spherical coordinates, is
    needed in the flux or source the user is responsible to storing this in the
    auxiliary state

"""
function DGBalanceLaw(;grid::DiscontinuousSpectralElementGrid,
                      length_state_vector, flux!,
                      numerical_flux!,
                      numerical_boundary_flux! = nothing,
                      states_for_gradient_transform=(),
                      number_gradient_states=0,
                      number_viscous_states=0,
                      gradient_transform! = nothing,
                      viscous_transform! = nothing,
                      viscous_penalty! = nothing,
                      viscous_boundary_penalty! = nothing,
                      auxiliary_state_length=0,
                      auxiliary_state_initialization! = nothing,
                      source! = nothing)

>>>>>>> e4a0bb38
  topology = grid.topology
  Np = dofs_per_element(grid)
  h_vgeo = Array(grid.vgeo)
  DFloat = eltype(h_vgeo)
  DA = arraytype(grid)

  (Topologies.hasboundary(topology) &&
   numerical_boundary_flux! === nothing &&
   error("no `numerical_boundary_flux!` given when topology "*
         "has boundary"))

  if number_viscous_states > 0 || number_gradient_states > 0 ||
    length(states_for_gradient_transform) > 0

    # These should all be true in this case
    @assert number_viscous_states > 0
    @assert number_gradient_states > 0
    @assert length(states_for_gradient_transform) > 0
    @assert gradient_transform! !== nothing
    @assert viscous_transform! !== nothing
    @assert viscous_penalty! !== nothing
    (Topologies.hasboundary(topology)) && (@assert viscous_boundary_penalty! !==
                                           nothing)
  end

  # TODO: Clean up this MPIStateArray interface...
  Qvisc = MPIStateArray{Tuple{Np, number_viscous_states},
                     DFloat, DA
                    }(topology.mpicomm,
                      length(topology.elems),
                      realelems=topology.realelems,
                      ghostelems=topology.ghostelems,
                      sendelems=topology.sendelems,
                      nabrtorank=topology.nabrtorank,
                      nabrtorecv=topology.nabrtorecv,
                      nabrtosend=topology.nabrtosend,
                      weights=view(h_vgeo, :, grid.Mid, :),
                      commtag=111)

  auxstate = MPIStateArray{Tuple{Np, auxiliary_state_length}, DFloat, DA
                          }(topology.mpicomm,
                            length(topology.elems),
                            realelems=topology.realelems,
                            ghostelems=topology.ghostelems,
                            sendelems=topology.sendelems,
                            nabrtorank=topology.nabrtorank,
                            nabrtorecv=topology.nabrtorecv,
                            nabrtosend=topology.nabrtosend,
                            weights=view(h_vgeo, :, grid.Mid, :),
                            commtag=222)

  if auxiliary_state_initialization! !== nothing
    @assert auxiliary_state_length > 0
    dim = dimensionality(grid)
    N = polynomialorder(grid)
    vgeo = grid.vgeo
    initauxstate!(Val(dim), Val(N), Val(auxiliary_state_length),
                  auxiliary_state_initialization!, auxstate, vgeo,
                  topology.realelems)
    MPIStateArrays.start_ghost_exchange!(auxstate)
    MPIStateArrays.finish_ghost_exchange!(auxstate)
  end

<<<<<<< HEAD
  DGBalanceLaw(grid, length_state_vector, gradstates, length_dynamic_auxiliary,
               flux!, numericalflux!, Qgrad_auxd, auxc,
               dynamic_auxiliary_update!, source!)
=======
  DGBalanceLaw(grid, length_state_vector, flux!,
               numerical_flux!, numerical_boundary_flux!,
               Qvisc, number_gradient_states, number_viscous_states,
               states_for_gradient_transform, gradient_transform!,
               viscous_transform!, viscous_penalty!,
               viscous_boundary_penalty!, auxstate, source!)
>>>>>>> e4a0bb38
end

"""
    MPIStateArray(disc::DGBalanceLaw; commtag=888)

Given a discretization `disc` constructs an `MPIStateArrays` for holding a
solution state. The optional `commtag` allows the user to set the tag to use for
communication with this `MPIStateArray`.
"""
function MPIStateArrays.MPIStateArray(disc::DGBalanceLaw; commtag=888)
  grid = disc.grid
  topology = disc.grid.topology
  nvar = disc.nstate
  # FIXME: Remove after updating CUDA
  h_vgeo = Array(disc.grid.vgeo)
  DFloat = eltype(h_vgeo)
  Np = dofs_per_element(grid)
  DA = arraytype(grid)
  MPIStateArray{Tuple{Np, nvar}, DFloat, DA}(topology.mpicomm,
                                             length(topology.elems),
                                             realelems=topology.realelems,
                                             ghostelems=topology.ghostelems,
                                             sendelems=topology.sendelems,
                                             nabrtorank=topology.nabrtorank,
                                             nabrtorecv=topology.nabrtorecv,
                                             nabrtosend=topology.nabrtosend,
                                             weights=view(h_vgeo, :,
                                                          disc.grid.Mid, :),
                                             commtag=commtag)
end

"""
    MPIStateArray(disc::DGBalanceLaw, initialization!::Function; commtag=888)

Given a discretization `disc` constructs an `MPIStateArrays` for holding a
solution state. The optional `commtag` allows the user to set the tag to use
for communication with this `MPIStateArray`.

After allocation the `MPIStateArray` is initialized using the function
`initialization!` which will be called as:
```
initialization!(Q, x, y, z, [aux])
```
where `Q` is an `MArray` with the solution state at a single degree of freedom
(DOF) to initialize and `(x,y,z)` is the coordinate point for the allocation. If
`disc` contains an auxiliary data the values of this at the DOF are passed
through as an `MArray` through the `aux` argument

!!! note

    `Q` is `undef` at start the function (i.e., not initialized to zero)

!!! note

    Modifications of the `aux` array will be discarded.

!!! todo

    GPUify this function to remove `host` and `device` data transfers

"""
function MPIStateArrays.MPIStateArray(disc::DGBalanceLaw,
                                      ic!::Function; commtag=888)
  Q = MPIStateArray(disc; commtag=commtag)

  nvar = disc.nstate
  grid = disc.grid
  vgeo = grid.vgeo
  Np = dofs_per_element(grid)
  auxstate = disc.auxstate
  nauxstate = size(auxstate, 2)

  # FIXME: GPUify me
  host_array = Array ∈ typeof(Q).parameters
  (h_vgeo, h_Q, h_auxstate) = host_array ? (vgeo, Q, auxstate) :
                                       (Array(vgeo), Array(Q), Array(auxstate))
  Qdof = MArray{Tuple{nvar}, eltype(h_Q)}(undef)
  auxdof = MArray{Tuple{nauxstate}, eltype(h_Q)}(undef)
  @inbounds for e = 1:size(Q, 3), i = 1:Np
    (x, y, z) = (h_vgeo[i, grid.xid, e], h_vgeo[i, grid.yid, e],
                 h_vgeo[i, grid.zid, e])
    if nauxstate > 0
      for s = 1:nauxstate
        auxdof[s] = h_auxstate[i, s, e]
      end
      ic!(Qdof, x, y, z, auxdof)
    else
      ic!(Qdof, x, y, z)
    end
    for n = 1:nvar
      h_Q[i, n, e] = Qdof[n]
    end
  end
  if !host_array
    Q .= h_Q
  end

  Q
end

"""
    MPIStateArray(initialization!::Function, disc::DGBalanceLaw; commtag=888)

Wrapper function to allow for calls of the form

```
MPIStateArray(disc) do  Q, x, y, z
  # fill Q
end
```

See also [`MPIStateArray`](@ref)
"""
MPIStateArrays.MPIStateArray(f::Function,
                             d::DGBalanceLaw; commtag=888
                            ) = MPIStateArray(d, f; commtag=commtag)

#TODO: Need to think about where this should really live. Grid? MPIStateArrays?
include("../Mesh/vtk.jl")

"""
    writevtk(prefix, Q::MPIStateArray, disc::DGBalanceLaw [, fieldnames])

Write a vtk file for all the fields in the state array `Q` using geometry and
connectivity information from `disc.grid`. The filename will start with `prefix`
which may also contain a directory path. The names used for each of the fields
in the vtk file can be specified through the collection of strings `fieldnames`;
if not specified the fields names will be `"Q1"` through `"Qk"` where `k` is the
number of states in `Q`, i.e., `k = size(Q,2)`.

"""
function writevtk(prefix, Q::MPIStateArray, disc::DGBalanceLaw,
                  fieldnames=nothing)
  vgeo = disc.grid.vgeo
  host_array = Array ∈ typeof(Q).parameters
  (h_vgeo, h_Q) = host_array ? (vgeo, Q.Q) : (Array(vgeo), Array(Q))
  writevtk_helper(prefix, h_vgeo, h_Q, disc.grid, fieldnames)
end


"""
    writevtk_helper(prefix, vgeo::Array, Q::Array, grid, fieldnames)

Internal helper function for `writevtk`
"""
function writevtk_helper(prefix, vgeo::Array, Q::Array, grid, fieldnames)

  dim = dimensionality(grid)
  N = polynomialorder(grid)
  Nq  = N+1

  nelem = size(Q)[end]
  Xid = (grid.xid, grid.yid, grid.zid)
  X = ntuple(j->reshape((@view vgeo[:, Xid[j], :]),
                        ntuple(j->Nq, dim)...,
                        nelem), dim)
  if fieldnames == nothing
    fields = ntuple(i->("Q$i", reshape((@view Q[:, i, :]),
                                       ntuple(j->Nq, dim)..., nelem)),
                    size(Q, 2))
  else
    fields = ntuple(i->(fieldnames[i], reshape((@view Q[:, i, :]),
                                               ntuple(j->Nq, dim)..., nelem)),
                    size(Q, 2))
  end
  writemesh(prefix, X...; fields=fields, realelems=grid.topology.realelems)
end

"""
    odefun!(disc::DGBalanceLaw, dQ::MPIStateArray, Q::MPIStateArray, t)

Evaluates the right-hand side of the discontinuous Galerkin semi-discretization
defined by `disc` at time `t` with state `Q`. The result is added into
`dQ`. Namely, the semi-discretization is of the form
```math
Q̇ = F(Q, t)
```
and after the call `dQ += F(Q, t)`
"""
function SpaceMethods.odefun!(disc::DGBalanceLaw, dQ::MPIStateArray,
                              Q::MPIStateArray, t)
  grid = disc.grid
  topology = grid.topology

  dim = dimensionality(grid)
  N = polynomialorder(grid)

  Qvisc = disc.Qvisc
  auxstate = disc.auxstate

  nstate = disc.nstate
  nviscstate = disc.number_viscous_states
  ngradstate = disc.number_gradient_states
  nauxstate = size(auxstate, 2)
  states_grad = disc.states_for_gradient_transform

  Dmat = grid.D
  vgeo = grid.vgeo
  sgeo = grid.sgeo
  vmapM = grid.vmapM
  vmapP = grid.vmapP
  elemtobndy = grid.elemtobndy


  ########################
  # Gradient Computation #
  ########################
  MPIStateArrays.start_ghost_exchange!(Q)

  if nviscstate > 0

    volumeviscterms!(Val(dim), Val(N), Val(nstate), Val(states_grad),
                     Val(ngradstate), Val(nviscstate), Val(nauxstate),
                     disc.viscous_transform!, disc.gradient_transform!, Q.Q,
                     Qvisc.Q, auxstate.Q, vgeo, t, Dmat, topology.realelems)

    MPIStateArrays.finish_ghost_recv!(Q)

    faceviscterms!(Val(dim), Val(N), Val(nstate), Val(states_grad),
                   Val(ngradstate), Val(nviscstate), Val(nauxstate),
                   disc.viscous_penalty!,
                   disc.viscous_boundary_penalty!,
                   disc.gradient_transform!, Q.Q, Qvisc.Q, auxstate.Q,
                   vgeo, sgeo, t, vmapM, vmapP, elemtobndy, topology.realelems)

    MPIStateArrays.start_ghost_exchange!(Qvisc)
  end

  ###################
  # RHS Computation #
  ###################

<<<<<<< HEAD
  volumerhs!(Val(dim), Val(N), Val(nstate), Val(ngradstate), Val(nauxcstate),
             Val(nauxdstate), disc.flux!, disc.source!, dQ.Q, Q.Q, Qgrad_auxd.Q,
             auxc.Q, vgeo, t, Dmat, topology.realelems)
=======
  volumerhs!(Val(dim), Val(N), Val(nstate), Val(nviscstate), Val(nauxstate),
             disc.flux!, disc.source!, dQ.Q, Q.Q, Qvisc.Q, auxstate.Q,
             vgeo, t, Dmat, topology.realelems)
>>>>>>> e4a0bb38

  MPIStateArrays.finish_ghost_recv!(nviscstate > 0 ? Qvisc : Q)

  # The main reason for this protection is not for the MPI.Waitall!, but the
  # make sure that we do not recopy data to the GPU
  nviscstate > 0 && MPIStateArrays.finish_ghost_recv!(Qvisc)
  nviscstate == 0 && MPIStateArrays.finish_ghost_recv!(Q)

  facerhs!(Val(dim), Val(N), Val(nstate), Val(nviscstate), Val(nauxstate),
           disc.numerical_flux!,
           disc.numerical_boundary_flux!, dQ.Q, Q.Q, Qvisc.Q,
           auxstate.Q, vgeo, sgeo, t, vmapM, vmapP, elemtobndy,
           topology.realelems)

  # Just to be safe, we wait on the sends we started.
  MPIStateArrays.finish_ghost_send!(Qvisc)
  MPIStateArrays.finish_ghost_send!(Q)
end

"""
    grad_auxiliary_state!(disc, i, (ix, iy, iz))

Computes the gradient of a the field `i` of the constant auxiliary state of
`disc` and stores the `x, y, z` compoment in fields `ix, iy, iz` of constant
auxiliary state.

!!! note

    This only computes the element gradient not a DG gradient. If your constant
    auxiliary state is discontinuous this may or may not be what you want!
"""
function grad_auxiliary_state!(disc::DGBalanceLaw, id, (idx, idy, idz))
  grid = disc.grid
  topology = grid.topology

  dim = dimensionality(grid)
  N = polynomialorder(grid)

  auxstate = disc.auxstate

  nauxstate = size(auxstate, 2)

  @assert nauxstate >= max(id, idx, idy, idz)
  @assert 0 < min(id, idx, idy, idz)
  @assert allunique((idx, idy, idz))

  Dmat = grid.D
  vgeo = grid.vgeo

  elem_grad_field!(Val(dim), Val(N), Val(nauxstate), auxstate, vgeo,
                   Dmat, topology.elems, id, idx, idy, idz)
end

"""
    grad_constant_auxiliary!(disc, i, (ix, iy, iz))

Computes the gradient of a the field `i` of the constant auxiliary state of
`disc` and stores the `x, y, z` compoment in fields `ix, iy, iz` of constant
auxiliary state.

!!! note

    This only computes the element gradient not a DG gradient. If your constant
    auxiliary state is discontinuous this may or may not be what you want!
"""
function grad_constant_auxiliary!(disc::DGBalanceLaw, id, (idx, idy, idz))
  grid = disc.grid
  topology = grid.topology

  dim = dimensionality(grid)
  N = polynomialorder(grid)

  auxc = disc.auxc

  nauxcstate = size(auxc, 2)

  @assert nauxcstate >= max(id, idx, idy, idz)
  @assert 0 < min(id, idx, idy, idz)
  @assert allunique((idx, idy, idz))

  Dmat = grid.D
  vgeo = grid.vgeo

  elem_grad_field!(Val(dim), Val(N), Val(nauxcstate), auxc, vgeo,
                   Dmat, topology.elems, id, idx, idy, idz)
end

end<|MERGE_RESOLUTION|>--- conflicted
+++ resolved
@@ -86,40 +86,7 @@
 include("NumericalFluxes.jl")
 
 """
-<<<<<<< HEAD
-    DGBalanceLaw(;grid,
-                 length_state_vector,
-                 flux!,
-                 numericalflux!,
-                 gradstates=(),
-                 length_constant_auxiliary=0,
-                 length_dynamic_auxiliary=0,
-                 dynamic_auxiliary_update! = (auxd, Q, auxc, t) -> error(),
-                 constant_auxiliary_init! = nothing,
-                 source! = nothing)
-
-Given a balance law for `length_state_vector` fields of the form
-
-   ``q_{,t} + Σ_{i=1,...d} F_{i,i} = s``
-
-The flux function `F_{i}` can depend on the state `q`, gradient `q` for `j =
-1,...,d`, time `t`, and a set of user defined "constant" state `ϕ`.
-
-The flux functions `flux!` has syntax
-```
-    flux!(F, Q, G, ϕ_c, ϕ_d, t)
-```
-where:
-- `F` is an `MArray` of size `(d, length_state_vector)` to be filled
-- `Q` is the state to evaluate
-- `G` is an array of size `(d, ngradstate)` for `Q` for `j = 1,...,d` for the
-  subset of variables sepcified by `gradstates`
-- `ϕ_c` is the user-defined constant state
-- `ϕ_d` is the user-defined dynamic state
-- `t` is the time
-=======
     DGBalanceLaw <: AbstractDGMethod
->>>>>>> e4a0bb38
 
 This contains the necessary information for a discontinuous Galerkin method for
 balance laws.
@@ -156,21 +123,6 @@
   "number of out states for the viscous_transform!"
   number_viscous_states::Int
 
-<<<<<<< HEAD
-  "update function for auxd state"
-  auxdfun!::Function
-
-  "update function for auxd state"
-  source!::Union{Nothing, Function}
-end
-
-function DGBalanceLaw(;grid, length_state_vector, flux!, numericalflux!,
-                      gradstates=(), length_constant_auxiliary=0,
-                      length_dynamic_auxiliary=0, dynamic_auxiliary_update! =
-                      (auxd, Q, auxc, t) -> error(), constant_auxiliary_init! =
-                      nothing, source! = nothing)
-  ngradstate = length(gradstates)
-=======
   "tuple of states going into gradient_transform!"
   states_for_gradient_transform::Tuple
 
@@ -385,7 +337,6 @@
                       auxiliary_state_initialization! = nothing,
                       source! = nothing)
 
->>>>>>> e4a0bb38
   topology = grid.topology
   Np = dofs_per_element(grid)
   h_vgeo = Array(grid.vgeo)
@@ -449,18 +400,12 @@
     MPIStateArrays.finish_ghost_exchange!(auxstate)
   end
 
-<<<<<<< HEAD
-  DGBalanceLaw(grid, length_state_vector, gradstates, length_dynamic_auxiliary,
-               flux!, numericalflux!, Qgrad_auxd, auxc,
-               dynamic_auxiliary_update!, source!)
-=======
   DGBalanceLaw(grid, length_state_vector, flux!,
                numerical_flux!, numerical_boundary_flux!,
                Qvisc, number_gradient_states, number_viscous_states,
                states_for_gradient_transform, gradient_transform!,
                viscous_transform!, viscous_penalty!,
                viscous_boundary_penalty!, auxstate, source!)
->>>>>>> e4a0bb38
 end
 
 """
@@ -693,15 +638,9 @@
   # RHS Computation #
   ###################
 
-<<<<<<< HEAD
-  volumerhs!(Val(dim), Val(N), Val(nstate), Val(ngradstate), Val(nauxcstate),
-             Val(nauxdstate), disc.flux!, disc.source!, dQ.Q, Q.Q, Qgrad_auxd.Q,
-             auxc.Q, vgeo, t, Dmat, topology.realelems)
-=======
   volumerhs!(Val(dim), Val(N), Val(nstate), Val(nviscstate), Val(nauxstate),
              disc.flux!, disc.source!, dQ.Q, Q.Q, Qvisc.Q, auxstate.Q,
              vgeo, t, Dmat, topology.realelems)
->>>>>>> e4a0bb38
 
   MPIStateArrays.finish_ghost_recv!(nviscstate > 0 ? Qvisc : Q)
 
