--- conflicted
+++ resolved
@@ -71,15 +71,7 @@
     @assert size(Q) == size(residual)
 
     threshold = solver.tolerance[1] * norm(Qrhs, weighted)
-<<<<<<< HEAD
-<<<<<<< HEAD
-    linearoperator!(residual, Q)
-=======
     linearoperator!(residual, Q, args...)
->>>>>>> upstream/kp/diagnostics
-=======
-    linearoperator!(residual, Q, args...)
->>>>>>> 16b0d45b
     residual .-= Qrhs
     
     converged = false
