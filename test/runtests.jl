--- conflicted
+++ resolved
@@ -10,11 +10,7 @@
                   "Atmos/Parameterizations/TurbulenceConvection",
                   "Mesh",
                   "DGmethods",
-<<<<<<< HEAD
-                  "Atmos/Dycore",
                   "ODESolvers"
-=======
->>>>>>> 78c7da9a
                   ]
 
   println("Starting tests for $submodule")
