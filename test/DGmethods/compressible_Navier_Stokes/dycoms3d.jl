
# Load Modules 
using MPI
using CLIMA
using CLIMA.Topologies
using CLIMA.Grids
using CLIMA.DGBalanceLawDiscretizations
using CLIMA.DGBalanceLawDiscretizations.NumericalFluxes
using CLIMA.MPIStateArrays
using CLIMA.LowStorageRungeKuttaMethod
using CLIMA.ODESolvers
using CLIMA.GenericCallbacks
using LinearAlgebra
using StaticArrays
using Logging, Printf, Dates
using CLIMA.Vtk
using DelimitedFiles
using Dierckx

if haspkg("CuArrays")
    using CUDAdrv
    using CUDAnative
    using CuArrays
    CuArrays.allowscalar(false)
    const ArrayType = CuArray
else
    const ArrayType = Array
end

# Prognostic equations: ρ, (ρu), (ρv), (ρw), (ρe_tot), (ρq_tot)
# For the dry example shown here, we load the moist thermodynamics module 
# and consider the dry equation set to be the same as the moist equations but
# with total specific humidity = 0. 
using CLIMA.MoistThermodynamics
using CLIMA.PlanetParameters: R_d, cp_d, grav, cv_d, MSLP, T_0, Omega

# State labels 
const _nstate = 6
const _ρ, _U, _V, _W, _E, _QT = 1:_nstate
const stateid = (ρid = _ρ, Uid = _U, Vid = _V, Wid = _W, Eid = _E, QTid = _QT)
const statenames = ("RHO", "U", "V", "W", "E", "QT")

# Viscous state labels
const _nviscstates = 16
const _τ11, _τ22, _τ33, _τ12, _τ13, _τ23, _qx, _qy, _qz, _Tx, _Ty, _Tz, _θx, _θy, _θz, _SijSij = 1:_nviscstates

# Gradient state labels
const _ngradstates = 6
const _states_for_gradient_transform = (_ρ, _U, _V, _W, _E, _QT)

if !@isdefined integration_testing
    const integration_testing =
        parse(Bool, lowercase(get(ENV,"JULIA_CLIMA_INTEGRATION_TESTING","false")))
    using Random
end

# Problem constants (TODO: parameters module (?))
const μ_sgs           = 100.0
const Prandtl         = 71 // 100
const Prandtl_t       = 1 // 3
const cp_over_prandtl = cp_d / Prandtl_t

# Problem description 
# --------------------
# 2D thermal perturbation (cold bubble) in a neutrally stratified atmosphere
# No wall-shear, lateral periodic boundaries with no-flux walls at the domain
# top and bottom. 
# Inviscid, Constant viscosity, StandardSmagorinsky, MinimumDissipation
# filters are tested against this benchmark problem
# TODO: link to module SubGridScaleTurbulence

#
# User Input
#
const numdims = 3
const Npoly = 4

#
# Define grid size 
#
<<<<<<< HEAD
Δx    = -30
Δy    = 30
Δz    = 5
=======
Δx    = 30
Δy    = 30
Δz    = 5

>>>>>>> cc6d422d
#
# OR:
#
# Set Δx < 0 and define  Nex, Ney, Nez:
#
(Nex, Ney, Nez) = (5, 5, 5)

# Physical domain extents 
const (xmin, xmax) = (0, 3820)
const (ymin, ymax) = (0, 3820)
const (zmin, zmax) = (0, 1500)

#Get Nex, Ney from resolution
const Lx = xmax - xmin
const Ly = ymax - ymin
const Lz = zmax - ymin

if ( Δx > 0)
    #
    # User defines the grid size:
    #
    ratiox = (Lx/Δx - 1)/Npoly
    ratioy = (Ly/Δy - 1)/Npoly
    ratioz = (Lz/Δz - 1)/Npoly
    Nex = ceil(Int64, ratiox)
    Ney = ceil(Int64, ratioy)
    Nez = ceil(Int64, ratioz)
    
else
    #
    # User defines the number of elements:
    #
    Δx = Lx / ((Nex * Npoly) + 1)
    Δy = Ly / ((Ney * Npoly) + 1)
    Δz = Lz / ((Nez * Npoly) + 1)
end

DoF = (Nex*Npoly+1)*(Ney*Npoly+1)*(Nez*Npoly+1)*(_nstate + _nviscstates)
Memory_need_estimate = DoF*16


# Smagorinsky model requirements : TODO move to SubgridScaleTurbulence module 
const C_smag = 0.15
# Equivalent grid-scale
Δ = (Δx * Δy * Δz)^(1/3)
const Δsqr = Δ * Δ

# -------------------------------------------------------------------------
# Preflux calculation: This function computes parameters required for the 
# DG RHS (but not explicitly solved for as a prognostic variable)
# In the case of the rising_thermal_bubble example: the saturation
# adjusted temperature and pressure are such examples. Since we define
# the equation and its arguments here the user is afforded a lot of freedom
# around its behaviour. 
# The preflux function interacts with the following  
# Modules: NumericalFluxes.jl 
# functions: wavespeed, cns_flux!, bcstate!
# -------------------------------------------------------------------------
@inline function preflux(Q,VF, aux, _...)
    R_gas::eltype(Q) = R_d
    @inbounds ρ, U, V, W, E, QT = Q[_ρ], Q[_U], Q[_V], Q[_W], Q[_E], Q[_QT]
    ρinv = 1 / ρ
    x,y,z = aux[_a_x], aux[_a_y], aux[_a_z]
    u, v, w = ρinv * U, ρinv * V, ρinv * W
    e_int = (E - (U^2 + V^2+ W^2)/(2*ρ) - ρ * grav * z) / ρ
    q_tot = QT / ρ
    # Establish the current thermodynamic state using the prognostic variables
    TS = PhaseEquil(e_int, q_tot, ρ)
    T = air_temperature(TS)
    P = air_pressure(TS) # Test with dry atmosphere
    q_liq = PhasePartition(TS).liq
    θ = virtual_pottemp(TS)
    (P, u, v, w, ρinv, q_liq,T,θ)
end

#-------------------------------------------------------------------------
#md # Soundspeed computed using the thermodynamic state TS
# max eigenvalue
@inline function wavespeed(n, Q, aux, t, P, u, v, w, ρinv, q_liq, T, θ)
    @inbounds begin 
        ρ, U, V, W, E, QT = Q[_ρ], Q[_U], Q[_V], Q[_W], Q[_E], Q[_QT]
        x,y,z = aux[_a_x], aux[_a_y], aux[_a_z]
        u, v, w = ρinv * U, ρinv * V, ρinv * W
        e_int = (E - (U^2 + V^2+ W^2)/(2*ρ) - ρ * grav * z) / ρ
        q_tot = QT / ρ
        TS = PhaseEquil(e_int, q_tot, ρ)
        (n[1] * u + n[2] * v + n[3] * w) + soundspeed_air(TS)
    end
end


# -------------------------------------------------------------------------
# ### read sounding
#md # 
#md # The sounding file contains the following quantities along a 1D column.
#md # It needs to have the following structure:
#md #
#md # z[m]   theta[K]  q[g/kg]   u[m/s]   v[m/s]   p[Pa]
#md # ...      ...       ...      ...      ...      ...
#md #
#md #
# -------------------------------------------------------------------------
function read_sounding()
    #read in the original squal sounding
    fsounding  = open(joinpath(@__DIR__, "../soundings/sounding_DYCOMS_TEST1.dat"))
    #fsounding  = open(joinpath(@__DIR__, "../soundings/sounding_DYCOMS_from_PyCles.dat"))
    sounding = readdlm(fsounding)
    close(fsounding)
    (nzmax, ncols) = size(sounding)
    if nzmax == 0
        error("SOUNDING ERROR: The Sounding file is empty!")
    end
    return (sounding, nzmax, ncols)
end

# -------------------------------------------------------------------------
# ### Physical Flux (Required)
#md # Here, we define the physical flux function, i.e. the conservative form
#md # of the equations of motion for the prognostic variables ρ, U, V, W, E, QT
#md # $\frac{\partial Q}{\partial t} + \nabla \cdot \boldsymbol{F} = \boldsymbol {S}$
#md # $\boldsymbol{F}$ contains both the viscous and inviscid flux components
#md # and $\boldsymbol{S}$ contains source terms.
#md # Note that the preflux calculation is splatted at the end of the function call
#md # to cns_flux!
# -------------------------------------------------------------------------
cns_flux!(F, Q, VF, aux, t) = cns_flux!(F, Q, VF, aux, t, preflux(Q,VF, aux)...)
@inline function cns_flux!(F, Q, VF, aux, t, P, u, v, w, ρinv, q_liq, T, θ)
    @inbounds begin
        ρ, U, V, W, E, QT = Q[_ρ], Q[_U], Q[_V], Q[_W], Q[_E], Q[_QT]
        # Inviscid contributions
        F[1, _ρ], F[2, _ρ], F[3, _ρ] = U          , V          , W
        F[1, _U], F[2, _U], F[3, _U] = u * U  + P , v * U      , w * U
        F[1, _V], F[2, _V], F[3, _V] = u * V      , v * V + P  , w * V
        F[1, _W], F[2, _W], F[3, _W] = u * W      , v * W      , w * W + P
        F[1, _E], F[2, _E], F[3, _E] = u * (E + P), v * (E + P), w * (E + P)
        F[1, _QT], F[2, _QT], F[3, _QT] = u * QT  , v * QT     , w * QT 

        #Derivative of T and Q:
        vqx, vqy, vqz = VF[_qx], VF[_qy], VF[_qz]        
        vTx, vTy, vTz = VF[_Tx], VF[_Ty], VF[_Tz]
        vθy = VF[_θy]
      
        # Radiation contribution 
        F_rad = ρ * radiation(aux)  
        aux[_a_rad] = F_rad
       
        SijSij = VF[_SijSij]
        f_R = 1.0# buoyancy_correction_smag(SijSij, θ, dθdy)

        #Dynamic eddy viscosity from Smagorinsky:
        ν_e = sqrt(2.0 * SijSij) * C_smag^2 * Δsqr
        D_e = ν_e / Prandtl_t
        
        # Multiply stress tensor by viscosity coefficient:
        τ11, τ22, τ33 = VF[_τ11] * ν_e, VF[_τ22]* ν_e, VF[_τ33] * ν_e
        τ12 = τ21 = VF[_τ12] * ν_e 
        τ13 = τ31 = VF[_τ13] * ν_e               
        τ23 = τ32 = VF[_τ23] * ν_e
        
        # Viscous velocity flux (i.e. F^visc_u in Giraldo Restelli 2008)
        F[1, _U] -= τ11 * f_R ; F[2, _U] -= τ12 * f_R ; F[3, _U] -= τ13 * f_R
        F[1, _V] -= τ21 * f_R ; F[2, _V] -= τ22 * f_R ; F[3, _V] -= τ23 * f_R
        F[1, _W] -= τ31 * f_R ; F[2, _W] -= τ32 * f_R ; F[3, _W] -= τ33 * f_R
        
        # Viscous Energy flux (i.e. F^visc_e in Giraldo Restelli 2008)
        F[1, _E] -= u * τ11 + v * τ12 + w * τ13 + cp_over_prandtl * vTx * ν_e
        F[2, _E] -= u * τ21 + v * τ22 + w * τ23 + cp_over_prandtl * vTy * ν_e
        F[3, _E] -= u * τ31 + v * τ32 + w * τ33 + cp_over_prandtl * vTz * ν_e
        
        F[1, _E] -= 0
        F[2, _E] -= 0
        F[3, _E] -= F_rad
        # Viscous contributions to mass flux terms
        F[1, _QT] -=  vqx * D_e
        F[2, _QT] -=  vqy * D_e
        F[3, _QT] -=  vqz * D_e
    end
end

# -------------------------------------------------------------------------
#md # Here we define a function to extract the velocity components from the 
#md # prognostic equations (i.e. the momentum and density variables). This 
#md # function is not required in general, but provides useful functionality 
#md # in some cases. 
# -------------------------------------------------------------------------
# Compute the velocity from the state
gradient_vars!(vel, Q, aux, t, _...) = gradient_vars!(vel, Q, aux, t, preflux(Q,~,aux)...)
@inline function gradient_vars!(vel, Q, aux, t, P, u, v, w, ρinv, q_liq, T, θ)
  @inbounds begin
    y = aux[_a_y]
    # ordering should match states_for_gradient_transform
    ρ, U, V, W, E, QT = Q[_ρ], Q[_U], Q[_V], Q[_W], Q[_E], Q[_QT]
    E, QT = Q[_E], Q[_QT]
    ρinv = 1 / ρ
    vel[1], vel[2], vel[3] = u, v, w
    vel[4], vel[5], vel[6] = E, QT, T
    vel[7] = θ
  end
end

@inline function radiation(aux)
  zero_to_z = aux[_a_02z]
  z_to_inf = aux[_a_z2inf]
  z = aux[_a_z]
  z_i = 840  # Start with constant inversion height of 840 meters then build in check based on q_tot
  (z - z_i) >=0 ? Δz_i = (z - z_i) : Δz_i = 0 
  # Constants 
  F_0 = 70 
  F_1 = 22
  α_z = 1
  ρ_i = 1.22
  D_subsidence = 3.75e-6
  term1 = F_0 * exp(-z_to_inf) 
  term2 = F_1 * exp(-zero_to_z)
  term3 = ρ_i * cp_d * D_subsidence * α_z * (0.25 * (cbrt(Δz_i))^4 + z_i * cbrt(Δz_i))
  F_rad = term1 + term2 + term3  
  return F_rad
end

# -------------------------------------------------------------------------
#md ### Viscous fluxes. 
#md # The viscous flux function compute_stresses computes the components of 
#md # the velocity gradient tensor, and the corresponding strain rates to
#md # populate the viscous flux array VF. SijSij is calculated in addition
#md # to facilitate implementation of the constant coefficient Smagorinsky model
#md # (pending)
@inline function compute_stresses!(VF, grad_vel, _...)
  @inbounds begin
    dudx, dudy, dudz = grad_vel[1, 1], grad_vel[2, 1], grad_vel[3, 1]
    dvdx, dvdy, dvdz = grad_vel[1, 2], grad_vel[2, 2], grad_vel[3, 2]
    dwdx, dwdy, dwdz = grad_vel[1, 3], grad_vel[2, 3], grad_vel[3, 3]
    # compute gradients of moist vars and temperature
    dqdx, dqdy, dqdz = grad_vel[1, 5], grad_vel[2, 5], grad_vel[3, 5]
    dTdx, dTdy, dTdz = grad_vel[1, 6], grad_vel[2, 6], grad_vel[3, 6]
    dθdx, dθdy, dθdz = grad_vel[1, 7], grad_vel[2, 7], grad_vel[3, 7]
    # virtual potential temperature gradient: for richardson calculation
    # strains
    # --------------------------------------------
    # SMAGORINSKY COEFFICIENT COMPONENTS
    # --------------------------------------------
    S11 = dudx
    S22 = dvdy
    S33 = dwdz
    S12 = (dudy + dvdx) / 2
    S13 = (dudz + dwdx) / 2
    S23 = (dvdz + dwdy) / 2
    # --------------------------------------------
    # SMAGORINSKY COEFFICIENT COMPONENTS
    # --------------------------------------------
    # FIXME: Grab functions from module SubgridScaleTurbulence 
    SijSij = (S11^2 + S22^2 + S33^2
              + 2.0 * S12^2
              + 2.0 * S13^2 
              + 2.0 * S23^2) 
    modSij = sqrt(2.0 * SijSij)
    
    #--------------------------------------------
    # deviatoric stresses
    # Fix up index magic numbers
    VF[_τ11] = 2 * (S11 - (S11 + S22 + S33) / 3)
    VF[_τ22] = 2 * (S22 - (S11 + S22 + S33) / 3)
    VF[_τ33] = 2 * (S33 - (S11 + S22 + S33) / 3)
    VF[_τ12] = 2 * S12
    VF[_τ13] = 2 * S13
    VF[_τ23] = 2 * S23
    
    # TODO: Viscous stresse come from SubgridScaleTurbulence module
    VF[_qx], VF[_qy], VF[_qz] = dqdx, dqdy, dqdz
    VF[_Tx], VF[_Ty], VF[_Tz] = dTdx, dTdy, dTdz
    VF[_θx], VF[_θy], VF[_θz] = dθdx, dθdy, dθdz
    VF[_SijSij] = SijSij
  end
end
# -------------------------------------------------------------------------
# -------------------------------------------------------------------------
#md ### Auxiliary Function (Not required)
#md # In this example the auxiliary function is used to store the spatial
#md # coordinates. This may also be used to store variables for which gradients
#md # are needed, but are not available through teh prognostic variable 
#md # calculations. (An example of this will follow - in the Smagorinsky model, 
#md # where a local Richardson number via potential temperature gradient is required)
# -------------------------------------------------------------------------
const _nauxstate = 7
const _a_x, _a_y, _a_z, _a_sponge, _a_02z, _a_z2inf, _a_rad = 1:_nauxstate
@inline function auxiliary_state_initialization!(aux, x, y, z)
    @inbounds begin
        aux[_a_x] = x
        aux[_a_y] = y
        aux[_a_z] = z
        
        #Sponge
        csleft  = 0.0
        csright = 0.0
        csfront = 0.0
        csback  = 0.0
        ctop    = 0.0
        
        cs_left_right = 0.0
        cs_front_back = 0.0
        ct            = 0.75

        #BEGIN  User modification on domain parameters.
        #Only change the first index of brickrange if your axis are
        #oriented differently:    
        #x, y, z = aux[_a_x], aux[_a_y], aux[_a_z]
        #TODO z is the vertical coordinate
        #
        domain_left  = xmin 
        domain_right = xmax
        
        domain_front = ymin 
        domain_back  = ymax 
        
        domain_bott  = zmin 
        domain_top   = zmax 

         #END User modification on domain parameters.
        
        # Define Sponge Boundaries      
        xc       = 0.5 * (domain_right + domain_left)
        yc       = 0.5 * (domain_back  + domain_front)
        zc       = 0.5 * (domain_top   + domain_bott)
        
        top_sponge  = 0.85 * domain_top
        xsponger    = domain_right - 0.15 * (domain_right - xc)
        xspongel    = domain_left  + 0.15 * (xc - domain_left)
        ysponger    = domain_back  - 0.15 * (domain_back - yc)
        yspongel    = domain_front + 0.15 * (yc - domain_front)
       
        #x left and right
        #xsl
        if x <= xspongel
            csleft = cs_left_right * (sinpi(1/2 * (x - xspongel)/(domain_left - xspongel)))^4
        end
        #xsr
        if x >= xsponger
            csright = cs_left_right * (sinpi(1/2 * (x - xsponger)/(domain_right - xsponger)))^4
        end        
        #y left and right
        #ysl
        if y <= yspongel
            csfront = cs_front_back * (sinpi(1/2 * (y - yspongel)/(domain_front - yspongel)))^4
        end
        #ysr
        if y >= ysponger
            csback = cs_front_back * (sinpi(1/2 * (y - ysponger)/(domain_back - ysponger)))^4
        end
                
        #Vertical sponge:         
        if z >= top_sponge
            ctop = ct * (sinpi(0.5 * (z - top_sponge)/(domain_top - top_sponge)))^4
        end
        
        beta  = 1.0 - (1.0 - ctop) #*(1.0 - csleft)*(1.0 - csright)*(1.0 - csfront)*(1.0 - csback)
        beta  = min(beta, 1.0)
        aux[_a_sponge] = beta
        
    end
end

# -------------------------------------------------------------------------
# generic bc for 2d , 3d

@inline function bcstate!(QP, VFP, auxP, nM, QM, VFM, auxM, bctype, t, PM, uM, vM, wM, ρinvM, q_liqM, TM, θM)
    @inbounds begin
        x, y, z = auxM[_a_x], auxM[_a_y], auxM[_a_z]
        ρM, UM, VM, WM, EM, QTM = QM[_ρ], QM[_U], QM[_V], QM[_W], QM[_E], QM[_QT]
        # No flux boundary conditions
        # No shear on walls (free-slip condition)
        UnM = nM[1] * UM + nM[2] * VM + nM[3] * WM
        QP[_U] = UM - 2 * nM[1] * UnM
        QP[_V] = VM - 2 * nM[2] * UnM
        QP[_W] = WM - 2 * nM[3] * UnM
        #QP[_ρ] = ρM
        #QP[_QT] = QTM
        VFP .= 0 
        nothing
    end
end

# -------------------------------------------------------------------------
@inline function stresses_boundary_penalty!(VF, _...) 
    VF .= 0
end

@inline function stresses_penalty!(VF, nM, velM, QM, aM, velP, QP, aP, t)
    @inbounds begin
        n_Δvel = similar(VF, Size(3, 3))
        for j = 1:3, i = 1:3
            n_Δvel[i, j] = nM[i] * (velP[j] - velM[j]) / 2
        end
        compute_stresses!(VF, n_Δvel)
    end
end
# -------------------------------------------------------------------------

@inline function source!(S,Q,aux,t)
    # Initialise the final block source term 
    S .= 0

    # Typically these sources are imported from modules
    @inbounds begin
        source_geopot!(S, Q, aux, t)
        source_sponge!(S, Q, aux, t)
        source_coriolis!(S, Q, aux, t)
        source_geostrophic!(S, Q, aux, t)
    end
end

"""
Coriolis force
"""
const f_coriolis = 7.62e-5
const U_geostrophic = 7.0
const V_geostrophic = -5.5 
const Ω = Omega
@inline function source_coriolis!(S,Q,aux,t)
  @inbounds begin
    U, V, W = Q[_U], Q[_V], Q[_W]
    S[_U] -= 0
    S[_V] -= 0
    S[_W] -= 0
  end
end

"""
Geostrophic wind forcing
"""
@inline function source_geostrophic!(S,Q,aux,t)
    @inbounds begin
      W = Q[_W]
      U = Q[_U]
      V = Q[_V]
      S[_U] -= f_coriolis * (U - U_geostrophic)
      S[_V] -= f_coriolis * (V - V_geostrophic)
    end
end

@inline function source_sponge!(S,Q,aux,t)
    @inbounds begin
        U, V, W  = Q[_U], Q[_V], Q[_W]        
        beta     = aux[_a_sponge]
        S[_U] -= beta * U
        S[_V] -= beta * V
        S[_W] -= beta * W
        
    end
end
#---END SPONGE

@inline function source_geopot!(S,Q,aux,t)
    @inbounds begin
        ρ, U, V, W, E  = Q[_ρ], Q[_U], Q[_V], Q[_W], Q[_E]
        S[_W] += - ρ * grav
    end
end

# Test integral exactly according to the isentropic vortex example
@inline function integral_knl(val, Q, aux)
  κ = 85.0
  @inbounds begin
    @inbounds ρ, U, V, W, E, QT = Q[_ρ], Q[_U], Q[_V], Q[_W], Q[_E], Q[_QT]
    ρinv = 1 / ρ
    x,y,z = aux[_a_x], aux[_a_y], aux[_a_z]
    u, v, w = ρinv * U, ρinv * V, ρinv * W
    e_int = (E - (U^2 + V^2+ W^2)/(2*ρ) - ρ * grav * z) / ρ
    q_tot = QT / ρ
    # Establish the current thermodynamic state using the prognostic variables
    TS = PhaseEquil(e_int, q_tot, ρ)
    q_liq = PhasePartition(TS).liq
    val[1] = ρ * κ * q_liq 
  end
end

function integral_computation(disc, Q, t)
  DGBalanceLawDiscretizations.indefinite_stack_integral!(disc, integral_knl, Q,
                                                         (_a_02z))
  DGBalanceLawDiscretizations.reverse_indefinite_stack_integral!(disc,
                                                                 _a_z2inf,
                                                                 _a_02z)
end

# ------------------------------------------------------------------
# -------------END DEF SOURCES-------------------------------------# 

# initial condition
"""
    User-specified. Required. 
    This function specifies the initial conditions
    for the dycoms driver. 
    """
function dycoms!(dim, Q, t, x, y, z, _...)
    DFloat         = eltype(Q)
    p0::DFloat      = MSLP
    
    # ----------------------------------------------------
    # GET DATA FROM INTERPOLATED ARRAY ONTO VECTORS
    # This driver accepts data in 6 column format
    # ----------------------------------------------------
    (sounding, _, ncols) = read_sounding()
    
    # WARNING: Not all sounding data is formatted/scaled 
    # the same. Care required in assigning array values
    # height theta qv    u     v     pressure
    zinit, tinit, qinit, uinit, vinit, pinit  = sounding[:, 1],
    sounding[:, 2],
    sounding[:, 3],
    sounding[:, 4],
    sounding[:, 5],
    sounding[:, 6]    
    #------------------------------------------------------
    # GET SPLINE FUNCTION
    #------------------------------------------------------
    spl_tinit    = Spline1D(zinit, tinit; k=1)
    spl_qinit    = Spline1D(zinit, qinit; k=1)
    spl_uinit    = Spline1D(zinit, uinit; k=1)
    spl_vinit    = Spline1D(zinit, vinit; k=1)
    spl_pinit    = Spline1D(zinit, pinit; k=1)
    # --------------------------------------------------
    # INITIALISE ARRAYS FOR INTERPOLATED VALUES
    # --------------------------------------------------
    xvert          = z
    
    datat          = spl_tinit(xvert)
    dataq          = spl_qinit(xvert)
    datau          = spl_uinit(xvert)
    datav          = spl_vinit(xvert)
    datap          = spl_pinit(xvert)
    dataq          = dataq * 1.0e-3
    
    randnum1   = rand(1)[1] / 100
    randnum2   = rand(1)[1] / 100
    
    θ_liq = datat + randnum1 * datat
    q_tot = dataq + randnum2 * dataq
    P     = datap    
    T     = air_temperature_from_liquid_ice_pottemp(θ_liq, P, PhasePartition(q_tot))
    ρ     = air_density(T, P)
    
    # energy definitions
    u, v, w     = datau, datav, 0.0 #geostrophic. TO BE BUILT PROPERLY if Coriolis is considered
    U           = ρ * u
    V           = ρ * v
    W           = ρ * w
    e_kin       = (u^2 + v^2 + w^2) / 2  
    e_pot       = grav * xvert
    e_int       = internal_energy(T, PhasePartition(q_tot))
    E           = ρ * total_energy(e_kin, e_pot, T, PhasePartition(q_tot))
    
    @inbounds Q[_ρ], Q[_U], Q[_V], Q[_W], Q[_E], Q[_QT]= ρ, U, V, W, E, ρ * q_tot
    
end


# ------------------------------------------------------------------
# -------------END DEF SOURCES-------------------------------------# 

function run(mpicomm, dim, Ne, N, timeend, DFloat, dt)

    brickrange = (range(DFloat(xmin), length=Ne[1]+1, DFloat(xmax)),
                  range(DFloat(ymin), length=Ne[2]+1, DFloat(ymax)),
                  range(DFloat(zmin), length=Ne[3]+1, DFloat(zmax)))
    
    
    # User defined periodicity in the topl assignment
    # brickrange defines the domain extents
    topl = StackedBrickTopology(mpicomm, brickrange, periodicity=(true,true,false))

    grid = DiscontinuousSpectralElementGrid(topl,
                                            FloatType = DFloat,
                                            DeviceArray = ArrayType,
                                            polynomialorder = N)
    
    numflux!(x...) = NumericalFluxes.rusanov!(x..., cns_flux!, wavespeed, preflux)
    numbcflux!(x...) = NumericalFluxes.rusanov_boundary_flux!(x..., cns_flux!, bcstate!, wavespeed, preflux)

    # spacedisc = data needed for evaluating the right-hand side function
    spacedisc = DGBalanceLaw(grid = grid,
                             length_state_vector = _nstate,
                             flux! = cns_flux!,
                             numerical_flux! = numflux!,
                             numerical_boundary_flux! = numbcflux!, 
                             number_gradient_states = _ngradstates,
                             states_for_gradient_transform =
                             _states_for_gradient_transform,
                             number_viscous_states = _nviscstates,
                             gradient_transform! = gradient_vars!,
                             viscous_transform! = compute_stresses!,
                             viscous_penalty! = stresses_penalty!,
                             viscous_boundary_penalty! = stresses_boundary_penalty!,
                             auxiliary_state_length = _nauxstate,
                             auxiliary_state_initialization! = (x...) ->
                             auxiliary_state_initialization!(x...),
                             source! = source!,
                             preodefun! = integral_computation)

    # This is a actual state/function that lives on the grid
    initialcondition(Q, x...) = dycoms!(Val(dim), Q, DFloat(0), x...)
    Q = MPIStateArray(spacedisc, initialcondition)
    
    lsrk = LSRK54CarpenterKennedy(spacedisc, Q; dt = dt, t0 = 0)
    
    #=eng0 = norm(Q)
    @info @sprintf """Starting
      norm(Q₀) = %.16e""" eng0
    =#
    # Set up the information callback
    starttime = Ref(now())
    cbinfo = GenericCallbacks.EveryXWallTimeSeconds(10, mpicomm) do (s=false)
        if s
            starttime[] = now()
        else
            #energy = norm(Q)
            #globmean = global_mean(Q, _ρ)
            @info @sprintf("""Update
                         simtime = %.16e
                         runtime = %s""",
                           ODESolvers.gettime(lsrk),
                           Dates.format(convert(Dates.DateTime,
                                                Dates.now()-starttime[]),
                                        Dates.dateformat"HH:MM:SS")) #, energy )#, globmean)
        end
    end

    npoststates = 11
    _int1, _int2, _betaout, _P, _u, _v, _w, _ρinv, _q_liq, _T, _θ = 1:npoststates
    postnames = ("INT1", "INT2", "BETA", "P", "u", "v", "w", "rhoinv", "_q_liq", "T", "THETA")
    postprocessarray = MPIStateArray(spacedisc; nstate=npoststates)

    step = [0]
    mkpath("/central/scratch/smarras/vtk-dycoms-30mX30mX5m")
    cbvtk = GenericCallbacks.EveryXSimulationSteps(1000) do (init=false)
        DGBalanceLawDiscretizations.dof_iteration!(postprocessarray, spacedisc,
                                                   Q) do R, Q, QV, aux
                                                       @inbounds let
                                                          F_rad_out = radiation(aux)
                                                           (R[_int1], R[_int2], R[_betaout], R[_P], R[_u], R[_v], R[_w], R[_ρinv], R[_q_liq], R[_T], R[_θ]) = (aux[_a_02z], aux[_a_z2inf], F_rad_out, preflux(Q, QV, aux)...)
                                                       end
                                                   end

        outprefix = @sprintf("/central/scratch/smarras/vtk-dycoms-30mX30mX5m/cns_%dD_mpirank%04d_step%04d", dim,
                             MPI.Comm_rank(mpicomm), step[1])
        @debug "doing VTK output" outprefix
        writevtk(outprefix, Q, spacedisc, statenames,
                 postprocessarray, postnames)
        #= 
        pvtuprefix = @sprintf("vtk/cns_%dD_step%04d", dim, step[1])
        prefixes = ntuple(i->
        @sprintf("vtk/cns_%dD_mpirank%04d_step%04d",
        dim, i-1, step[1]),
        MPI.Comm_size(mpicomm))
        writepvtu(pvtuprefix, prefixes, postnames)
        =# 
        step[1] += 1
        nothing
    end

    # Initialise the integration computation. Kernels calculate this at every timestep?? 
    integral_computation(spacedisc, Q, 0) 
    solve!(Q, lsrk; timeend=timeend, callbacks=(cbinfo, cbvtk))


#=
    # Print some end of the simulation information
    engf = norm(Q)
    if integration_testing
        Qe = MPIStateArray(spacedisc,
                           (Q, x...) -> initialcondition!(Val(dim), Q,
                                                          DFloat(timeend), x...))
        engfe = norm(Qe)
        errf = euclidean_distance(Q, Qe)
        @info @sprintf """Finished
        norm(Q)                 = %.16e
        norm(Q) / norm(Q₀)      = %.16e
        norm(Q) - norm(Q₀)      = %.16e
        norm(Q - Qe)            = %.16e
        norm(Q - Qe) / norm(Qe) = %.16e
        """ engf engf/eng0 engf-eng0 errf errf / engfe
    else
        @info @sprintf """Finished
        norm(Q)            = %.16e
        norm(Q) / norm(Q₀) = %.16e
        norm(Q) - norm(Q₀) = %.16e""" engf engf/eng0 engf-eng0
    end
integration_testing ? errf : (engf / eng0)
=#

end

using Test
let
    MPI.Initialized() || MPI.Init()
    Sys.iswindows() || (isinteractive() && MPI.finalize_atexit())
    mpicomm = MPI.COMM_WORLD
    if MPI.Comm_rank(mpicomm) == 0
        ll = uppercase(get(ENV, "JULIA_LOG_LEVEL", "INFO"))
        loglevel = ll == "DEBUG" ? Logging.Debug :
            ll == "WARN"  ? Logging.Warn  :
            ll == "ERROR" ? Logging.Error : Logging.Info
        global_logger(ConsoleLogger(stderr, loglevel))
    else
        global_logger(NullLogger())
    end
    # User defined number of elements
    # User defined timestep estimate
    # User defined simulation end time
    # User defined polynomial order 
    numelem = (Nex,Ney,Nez)
    dt = 0.0025
    timeend = 14400
    polynomialorder = Npoly
    DFloat = Float64
    dim = numdims

    if MPI.Comm_rank(mpicomm) == 0
        @info @sprintf """ ----------------------------------------------------"""
        @info @sprintf """   ______ _      _____ __  ________                  """     
        @info @sprintf """  |  ____| |    |_   _|  ...  |  __  |               """  
        @info @sprintf """  | |    | |      | | |   .   | |  | |               """ 
        @info @sprintf """  | |    | |      | | | |   | | |__| |               """
        @info @sprintf """  | |____| |____ _| |_| |   | | |  | |               """
        @info @sprintf """  | _____|______|_____|_|   |_|_|  |_|               """
        @info @sprintf """                                                     """
        @info @sprintf """ ----------------------------------------------------"""
        @info @sprintf """ Dycoms                                              """
        @info @sprintf """   Resolution:                                       """ 
        @info @sprintf """     (Δx, Δy, Δz)   = (%.2e, %.2e, %.2e)             """ Δx Δy Δz
        @info @sprintf """     (Nex, Ney, Nez) = (%d, %d, %d)                  """ Nex Ney Nez
        @info @sprintf """     DoF = %d                                        """ DoF
        @info @sprintf """     Minimum necessary memory to run this test: %d   """ Memory_need_estimate
        @info @sprintf """     Time step dt: %.2e                              """ dt
        @info @sprintf """     End time  t : %d                                """ timeend
        @info @sprintf """ ----------------------------------------------------"""
    end
    
    engf_eng0 = run(mpicomm, dim, numelem[1:dim], polynomialorder, timeend,
                    DFloat, dt)
end

isinteractive() || MPI.Finalize()

nothing<|MERGE_RESOLUTION|>--- conflicted
+++ resolved
@@ -78,16 +78,10 @@
 #
 # Define grid size 
 #
-<<<<<<< HEAD
-Δx    = -30
-Δy    = 30
-Δz    = 5
-=======
 Δx    = 30
 Δy    = 30
 Δz    = 5
 
->>>>>>> cc6d422d
 #
 # OR:
 #
