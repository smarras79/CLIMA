--- conflicted
+++ resolved
@@ -131,24 +131,12 @@
 
   @testset "IMEX methods" begin
     struct DivideLinearSolver <: AbstractLinearSolver end
-<<<<<<< HEAD
-<<<<<<< HEAD
-    function LinearSolvers.linearsolve!(linearoperator!, Qtt, Qhat, ::DivideLinearSolver)
-      @. Qhat = 1 / Qhat
-      linearoperator!(Qtt, Qhat)
-=======
-=======
->>>>>>> 16b0d45b
     function LinearSolvers.prefactorize(linearoperator!, ::DivideLinearSolver, args...)
       linearoperator!
     end
     function LinearSolvers.linearsolve!(linearoperator!, ::DivideLinearSolver, Qtt, Qhat, args...)
       @. Qhat = 1 / Qhat
       linearoperator!(Qtt, Qhat, args...)
-<<<<<<< HEAD
->>>>>>> upstream/kp/diagnostics
-=======
->>>>>>> 16b0d45b
       @. Qtt = 1 / Qtt
     end
 
